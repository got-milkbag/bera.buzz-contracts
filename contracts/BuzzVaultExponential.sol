--- conflicted
+++ resolved
@@ -70,21 +70,8 @@
      * @param info The token info struct
      * @return tokenAmount The amount of tokens bought
      */
-<<<<<<< HEAD
-    function _buy(address token, uint256 minTokens, TokenInfo storage info) internal override returns (uint256 tokenAmount) {
+    function _buy(address token, uint256 baseAmount, uint256 minTokensOut, TokenInfo storage info) internal override returns (uint256 tokenAmount) {
         uint256 circulatingSupply = TOTAL_MINTED_SUPPLY - info.tokenBalance;
-        uint256 beraAmount = msg.value;
-        uint256 beraAmountPrFee = (beraAmount * PROTOCOL_FEE_BPS) / 10000;
-        uint256 beraAmountAfFee;
-
-        /// TODO: Implement fee rounding refund
-        uint256 bps = _getBpsToDeductForReferrals(msg.sender);
-        if (bps > 0) {
-            beraAmountAfFee = (beraAmountPrFee * bps) / 10000;
-            beraAmountPrFee -= beraAmountAfFee;
-=======
-    function _buy(address token, uint256 baseAmount, uint256 minTokensOut, TokenInfo storage info) internal override returns (uint256 tokenAmount) {
-        uint256 circulatingSupply = TOTAL_SUPPLY_OF_TOKENS - info.tokenBalance;
 
         // Collect trading and referral fee
         uint256 tradingFee = feeManager.quoteTradingFee(baseAmount);
@@ -94,7 +81,6 @@
             tradingFee -= referralFee; // will never underflow because ref fee is a % of trading fee
             IERC20(info.baseToken).approve(address(feeManager), tradingFee);
             feeManager.collectTradingFee(info.baseToken, tradingFee);
->>>>>>> 9ad764ef
         }
 
         uint256 netBaseAmount = baseAmount - tradingFee - referralFee;
@@ -106,13 +92,8 @@
         );
 
         if (tokenAmountBuy < MIN_TOKEN_AMOUNT) revert BuzzVault_InvalidMinTokenAmount();
-<<<<<<< HEAD
-        if (tokenAmountBuy < minTokens) revert BuzzVault_SlippageExceeded();
+        if (tokenAmountBuy < minTokensOut) revert BuzzVault_SlippageExceeded();
         if (tokenAmountBuy > info.tokenBalance) tokenAmountBuy = info.tokenBalance;
-=======
-        if (tokenAmountBuy < minTokensOut) revert BuzzVault_SlippageExceeded();
-        if (tokenAmountBuy > info.tokenBalance) revert BuzzVault_InvalidReserves();
->>>>>>> 9ad764ef
         //if (info.tokenBalance - tokenAmountBuy < CURVE_BALANCE_THRESHOLD - (CURVE_BALANCE_THRESHOLD / 20)) revert BuzzVault_SoftcapReached();
 
         // Update balances
@@ -138,11 +119,6 @@
      * @param unwrap True if the base token should be unwrapped (only if base token in WBera)
      * @return netBaseAmount The amount of base tokens after fees
      */
-<<<<<<< HEAD
-    function _sell(address token, uint256 tokenAmount, uint256 minBera, TokenInfo storage info) internal override returns (uint256 netBeraAmount) {
-        uint256 circulatingSupply = TOTAL_MINTED_SUPPLY - info.tokenBalance;
-        (uint256 beraAmountSell, uint256 beraPerToken, uint256 tokenPerBera) = _calculateSellPrice(
-=======
     function _sell(
         address token,
         uint256 tokenAmount,
@@ -150,9 +126,8 @@
         TokenInfo storage info,
         bool unwrap
     ) internal override returns (uint256 netBaseAmount) {
-        uint256 circulatingSupply = TOTAL_SUPPLY_OF_TOKENS - info.tokenBalance;
+        uint256 circulatingSupply = TOTAL_MINTED_SUPPLY - info.tokenBalance;
         (uint256 baseAmountSell, uint256 basePerToken, uint256 tokenPerBase) = _calculateSellPrice(
->>>>>>> 9ad764ef
             circulatingSupply,
             tokenAmount,
             CURVE_ALPHA,

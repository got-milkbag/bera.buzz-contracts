// SPDX-License-Identifier: UNLICENSED
pragma solidity ^0.8.19;

import "@openzeppelin/contracts/token/ERC20/IERC20.sol";
import "@openzeppelin/contracts/token/ERC20/utils/SafeERC20.sol";

import "./interfaces/IBexLiquidityManager.sol";
import "./interfaces/bex/ICrocSwapDex.sol";
import "./libraries/SqrtMath.sol";
import "./bex/CrocLpErc20.sol";

contract BexLiquidityManager is IBexLiquidityManager {
    using SafeERC20 for IERC20;

    /// @notice Error code emitted when deposit to the WBera contract fails
    error WrappedDepositFailed();

    /// @notice Event emitted when liquidity is migrated to BEX
    event BexListed(address indexed token, uint256 beraAmount, uint256 initPrice, address lpConduit);

    /// @notice The pool index to use when creating a pool (1% fee)
    uint256 private constant _poolIdx = 36002;
    /// @notice The amount of tokens to burn when adding liquidity
    uint256 private constant BURN_AMOUNT = 1e7;
<<<<<<< HEAD
=======
    /// @notice The init code hash of the LP conduit
    bytes private constant LP_CONDUIT_INIT_CODE_HASH = hex"f8fb854b80d71035cc709012ce23accad9a804fcf7b90ac0c663e12c58a9c446";
    /// @notice The address of the wrapped Bera token
    IWBera public constant WBERA = IWBera(0x7507c1dc16935B82698e4C63f2746A2fCf994dF8);
>>>>>>> 26f5b765
    /// @notice The address of the CrocSwap DEX
    ICrocSwapDex public crocSwapDex;
    

    /**
     * @notice Constructor a new BexLiquidityManager
     * @param _crocSwapDex The address of the CrocSwap DEX
     */
    constructor(address _crocSwapDex) {
        crocSwapDex = ICrocSwapDex(_crocSwapDex);
    }

    /**
     * @notice Create a new pool with two erc20 tokens (base and quote tokens) in Bex and add liquidity to it.
     * @dev The caller must approve the contract to transfer both tokens.
     * @param token The address of the token to add
     * @param baseToken The address of the base token
     * @param baseAmount The amount of base tokens to add
     * @param amount The amount of tokens to add
     * @return lpConduit The address of the LP conduit
     */
<<<<<<< HEAD
    function createPoolAndAdd(address token, address baseToken, uint256 baseAmount, uint256 amount) external {
=======
    function createPoolAndAdd(address token, uint256 amount) external payable returns (address) {
        // Wrap Bera
        uint256 beraAmount = msg.value;
        WBERA.deposit{value: beraAmount}();

>>>>>>> 26f5b765
        // Transfer and approve tokens
        IERC20(token).safeTransferFrom(msg.sender, address(this), amount);
        IERC20(baseToken).safeTransferFrom(msg.sender, address(this), baseAmount);
        IERC20(token).safeApprove(address(crocSwapDex), amount);
        IERC20(baseToken).safeApprove(address(crocSwapDex), baseAmount);

        address base;
        address quote;
        uint8 liqCode;

        if (baseToken < token) {
            base = baseToken;
            quote = token;
            liqCode = 31; // Fixed liquidity based on base tokens
        } else {
            base = token;
            quote = baseToken;
            liqCode = 32; // Fixed liquidity based on quote tokens
        }

        // Price should be in quote tokens per base token
        uint128 _initPrice = SqrtMath.encodePriceSqrt(amount, baseAmount);
        uint128 liquidity = uint128(baseAmount);

        address lpConduit = _predictConduitAddress(base, quote);

        // Create pool
        // initPool subcode, base, quote, poolIdx, price ins q64.64
        bytes memory cmd1 = abi.encode(71, base, quote, _poolIdx, _initPrice);

        // Add liquidity
        // liquidity subcode (fixed in base tokens, fill-range liquidity)
        // liq subcode, base, quote, poolIdx, bid tick, ask tick, liquidity, lower limit, upper limit, res flags, lp conduit
        // because Bex burns a small insignificant amount of tokens, we reduce the liquidity by BURN_AMOUNT
        // any token dust will be burned and any BERA dust shall be sent back to the treasury or to the user that triggered the migration as a reward
        bytes memory cmd2 = abi.encode(liqCode, base, quote, _poolIdx, 0, 0, liquidity - BURN_AMOUNT, _initPrice, _initPrice, 0, lpConduit);

        // Encode commands into a multipath call
        bytes memory encodedCmd = abi.encode(2, 3, cmd1, 128, cmd2);

        // Execute multipath call
        crocSwapDex.userCmd(6, encodedCmd);

        // burn LP tokens - will use the conduit in the future for partnerships
        IERC20(lpConduit).safeTransfer(address(0x1), IERC20(lpConduit).balanceOf(address(this)));

        // Emit event
<<<<<<< HEAD
        emit BexListed(token, baseAmount, _initPrice);
=======
        emit BexListed(token, beraAmount, _initPrice, lpConduit);

        return lpConduit;
    }

    /**
     * @notice Predict the address of the LP conduit for a given pair of tokens
     * @param base The address of the base token
     * @param quote The address of the quote token
     * @return lpConduit The address of the LP conduit
     */
    function _predictConduitAddress(address base, address quote) internal view returns (address lpConduit) {
        bytes memory bytecode = type(CrocLpErc20).creationCode;
        bytes32 salt = keccak256(abi.encodePacked(base, quote));
        
        lpConduit = address(uint160(uint256(keccak256(abi.encodePacked(
            bytes1(0xff),
            address(crocSwapDex),
            salt,
            LP_CONDUIT_INIT_CODE_HASH
        )))));
>>>>>>> 26f5b765
    }
}<|MERGE_RESOLUTION|>--- conflicted
+++ resolved
@@ -22,16 +22,10 @@
     uint256 private constant _poolIdx = 36002;
     /// @notice The amount of tokens to burn when adding liquidity
     uint256 private constant BURN_AMOUNT = 1e7;
-<<<<<<< HEAD
-=======
     /// @notice The init code hash of the LP conduit
     bytes private constant LP_CONDUIT_INIT_CODE_HASH = hex"f8fb854b80d71035cc709012ce23accad9a804fcf7b90ac0c663e12c58a9c446";
-    /// @notice The address of the wrapped Bera token
-    IWBera public constant WBERA = IWBera(0x7507c1dc16935B82698e4C63f2746A2fCf994dF8);
->>>>>>> 26f5b765
     /// @notice The address of the CrocSwap DEX
     ICrocSwapDex public crocSwapDex;
-    
 
     /**
      * @notice Constructor a new BexLiquidityManager
@@ -50,15 +44,11 @@
      * @param amount The amount of tokens to add
      * @return lpConduit The address of the LP conduit
      */
-<<<<<<< HEAD
-    function createPoolAndAdd(address token, address baseToken, uint256 baseAmount, uint256 amount) external {
-=======
-    function createPoolAndAdd(address token, uint256 amount) external payable returns (address) {
+    function createPoolAndAdd(address token, address baseToken, uint256 baseAmount, uint256 amount) external payable returns (address) {
         // Wrap Bera
         uint256 beraAmount = msg.value;
         WBERA.deposit{value: beraAmount}();
 
->>>>>>> 26f5b765
         // Transfer and approve tokens
         IERC20(token).safeTransferFrom(msg.sender, address(this), amount);
         IERC20(baseToken).safeTransferFrom(msg.sender, address(this), baseAmount);
@@ -106,10 +96,7 @@
         IERC20(lpConduit).safeTransfer(address(0x1), IERC20(lpConduit).balanceOf(address(this)));
 
         // Emit event
-<<<<<<< HEAD
-        emit BexListed(token, baseAmount, _initPrice);
-=======
-        emit BexListed(token, beraAmount, _initPrice, lpConduit);
+        emit BexListed(token, baseAmount, _initPrice, lpConduit);
 
         return lpConduit;
     }
@@ -123,13 +110,7 @@
     function _predictConduitAddress(address base, address quote) internal view returns (address lpConduit) {
         bytes memory bytecode = type(CrocLpErc20).creationCode;
         bytes32 salt = keccak256(abi.encodePacked(base, quote));
-        
-        lpConduit = address(uint160(uint256(keccak256(abi.encodePacked(
-            bytes1(0xff),
-            address(crocSwapDex),
-            salt,
-            LP_CONDUIT_INIT_CODE_HASH
-        )))));
->>>>>>> 26f5b765
+
+        lpConduit = address(uint160(uint256(keccak256(abi.encodePacked(bytes1(0xff), address(crocSwapDex), salt, LP_CONDUIT_INIT_CODE_HASH)))));
     }
 }
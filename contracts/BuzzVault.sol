--- conflicted
+++ resolved
@@ -352,17 +352,12 @@
      */
     function _getBeraAmountForMarketCap(uint256 marketCap) internal view returns (uint256 beraAmount) {
         uint256 beraUsdPrice = priceDecoder.getPrice();
-        uint256 migrationFee = feeManager.migrationFeeBps();
 
         // divide by 5 to represent equivalent amount with 200MM tokens instead of 1B
         uint256 beraAmountToBps = (marketCap * MIGRATION_LIQ_RATIO_BPS * 1e18) / 10000;
         uint256 beraAmountNoFee = beraAmountToBps / beraUsdPrice;
 
-<<<<<<< HEAD
         beraAmount = beraAmountNoFee + feeManager.quoteMigrationFee(beraAmountNoFee);
-=======
-        beraAmount = beraAmountNoFee + ((beraAmountNoFee * migrationFee) / 10000);
->>>>>>> e01863e8
     }
 
     function _unwrap(address to, uint256 amount) internal {

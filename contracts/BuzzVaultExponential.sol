// SPDX-License-Identifier: UNLICENSED
pragma solidity ^0.8.19;

import { UD60x18, ud } from "@prb/math/src/UD60x18.sol";

import "./BuzzVault.sol";
import "./interfaces/IBuzzToken.sol";

/// @title BuzzVaultExponential contract
/// @notice A contract implementing an exponential bonding curve
contract BuzzVaultExponential is BuzzVault {
    using SafeERC20 for IERC20;

    /**
     * @notice Constructor for a new BuzzVaultExponential contract
     * @param _feeManager The address of the fee manager contract collecting fees
     * @param _factory The factory contract that can register tokens
     * @param _referralManager The referral manager contract
     * @param _priceDecoder The price decoder contract
     * @param _liquidityManager The liquidity manager contract
     */
    constructor(
        address _feeManager,
        address _factory,
        address _referralManager,
        address _priceDecoder,
        address _liquidityManager,
        address _wbera
    ) BuzzVault(_feeManager, _factory, _referralManager, _priceDecoder, _liquidityManager, _wbera) {}

    /**
     * @notice Quote the amount of tokens that can be bought or sold at the current curve
     * @param token The quote token address
     * @param amount The amount of base tokens is isBuyOrder is true, or the amount of quote tokens if isBuyOrder is false
     * @param isBuyOrder True if buying, false if selling
     * @return amountOut The amount of base or quote tokens that can be bought or sold
     * @return pricePerToken The price per quote token, scaled by 1e18
     * @return pricePerBase The price per base token, scaled by 1e18
     */
    function quote(
        address token,
        uint256 amount,
        bool isBuyOrder
    ) external view override returns (uint256 amountOut, uint256 pricePerToken, uint256 pricePerBase) {
        TokenInfo storage info = tokenInfo[token];
        if (info.bexListed) revert BuzzVault_BexListed();

        uint256 tokenBalance = info.tokenBalance;
        uint256 baseBalance = info.baseBalance;
        uint256 k = info.k;
        uint256 growthRate = info.growthRate;

        if (tokenBalance == 0 && baseBalance == 0) revert BuzzVault_UnknownToken();

        uint256 circulatingSupply = TOTAL_MINTED_SUPPLY - tokenBalance;

        if (isBuyOrder) {
            uint256 amountAfterFee = amount - feeManager.quoteTradingFee(amount);
            (amountOut, pricePerToken, pricePerBase) = _calculateBuyPrice(info.baseBalance, amountAfterFee, k, growthRate);
            if (amountOut > tokenBalance) revert BuzzVault_InvalidReserves();
        } else {
            (amountOut, pricePerToken, pricePerBase) = _calculateSellPrice(circulatingSupply, amount, k, growthRate);
            if (amountOut > baseBalance) revert BuzzVault_InvalidReserves();
            amountOut -= feeManager.quoteTradingFee(amountOut);
        }
    }

    /**
     * @notice Buy tokens from the bonding curve
     * @param token The token address
     * @param baseAmount The base amount of tokens used to buy with
     * @param minTokensOut The minimum amount of tokens to buy
     * @param info The token info struct
     * @return tokenAmount The amount of tokens bought
     */
    function _buy(address token, uint256 baseAmount, uint256 minTokensOut, TokenInfo storage info) internal override returns (uint256 tokenAmount) {
        uint256 tradingFee = feeManager.quoteTradingFee(baseAmount);
        uint256 referralFee = referralManager.quoteReferralFee(msg.sender, tradingFee);

        uint256 netBaseAmount = baseAmount - tradingFee - referralFee;
        (uint256 tokenAmountBuy, uint256 basePerToken, uint256 tokenPerBase) = _calculateBuyPrice(
            info.baseBalance,
            netBaseAmount,
            info.k,
            info.growthRate
        );

        if (tokenAmountBuy < MIN_TOKEN_AMOUNT) revert BuzzVault_InvalidMinTokenAmount();
        if (tokenAmountBuy < minTokensOut) revert BuzzVault_SlippageExceeded();

        // Calculate base token surplus whenever applicable
        uint256 baseSurplus;
        if (tokenAmountBuy > info.tokenBalance) {
            tokenAmountBuy = info.tokenBalance;

            uint256 basePlusNet = info.baseBalance + netBaseAmount; 
            if (basePlusNet > info.baseThreshold) {
                baseSurplus = basePlusNet - info.baseThreshold;
                netBaseAmount -= baseSurplus;
            }
        }

        // Update balances
        info.baseBalance += netBaseAmount;
        info.tokenBalance -= tokenAmountBuy;

        // Update prices
        info.lastPrice = basePerToken;
        info.lastBasePrice = tokenPerBase;
        info.currentPrice = info.baseBalance * 1e18 / (info.tokenBalance + CURVE_BALANCE_THRESHOLD);
        info.currentBasePrice = (info.tokenBalance + CURVE_BALANCE_THRESHOLD) * 1e18 / info.baseBalance;

        // Collect trading and referral fee
        _collectFees(info.baseToken, msg.sender, baseAmount);

        // Transfer tokens to the buyer
        IERC20(token).safeTransfer(msg.sender, tokenAmountBuy);

        // refund user if they paid too much
        if (baseSurplus > 0) {
            IERC20(info.baseToken).safeTransfer(msg.sender, baseSurplus);
        }

        tokenAmount = tokenAmountBuy;
    }

    /**
     * @notice Sell tokens to the bonding curve for base token
     * @param token The token address
     * @param tokenAmount The amount of tokens to sell
     * @param minAmountOut The minimum amount of base tokens to receive
     * @param info The token info struct
     * @param unwrap True if the base token should be unwrapped (only if base token in WBera)
     * @return netBaseAmount The amount of base tokens after fees
     */
    function _sell(
        address token,
        uint256 tokenAmount,
        uint256 minAmountOut,
        TokenInfo storage info,
        bool unwrap
    ) internal override returns (uint256 netBaseAmount) {
        uint256 circulatingSupply = TOTAL_MINTED_SUPPLY - info.tokenBalance;
        (uint256 baseAmountSell, uint256 basePerToken, uint256 tokenPerBase) = _calculateSellPrice(
            circulatingSupply,
            tokenAmount,
            info.k,
            info.growthRate
        );

        if (info.baseBalance < baseAmountSell) revert BuzzVault_InvalidReserves();
        if (baseAmountSell < minAmountOut) revert BuzzVault_SlippageExceeded();
        if (baseAmountSell == 0) revert BuzzVault_QuoteAmountZero();

        // Update balances
        info.baseBalance -= baseAmountSell;
        info.tokenBalance += tokenAmount;

        // Update prices
        info.lastPrice = basePerToken;
        info.lastBasePrice = tokenPerBase;
        info.currentPrice = info.baseBalance * 1e18 / (info.tokenBalance + CURVE_BALANCE_THRESHOLD);
        info.currentBasePrice = (info.tokenBalance + CURVE_BALANCE_THRESHOLD) * 1e18 / info.baseBalance;

        uint256 tradingFee = feeManager.quoteTradingFee(baseAmountSell);
        uint256 referralFee = referralManager.quoteReferralFee(msg.sender, tradingFee);

        netBaseAmount = baseAmountSell - tradingFee - referralFee;

        // Collect trading and referral fee
        _collectFees(info.baseToken, msg.sender, baseAmountSell);

        IERC20(token).safeTransferFrom(msg.sender, address(this), tokenAmount);
<<<<<<< HEAD

        //TODO: check if security issue when unwrap true and token is not WBera
        if (unwrap) {
=======
        
        if (unwrap && info.baseToken == address(wbera)) {
>>>>>>> e90099c7
            _unwrap(msg.sender, netBaseAmount);
        } else {
            IERC20(info.baseToken).safeTransfer(msg.sender, netBaseAmount);
        }
    }

    /**
     * @notice Calculate the amount of quote tokens that can be bought at the current curve
     * @param baseBalance The balance of base token
     * @param baseAmountIn The amount of base tokens to buy with
     * @param k The k coefficient of the curve
     * @param growthFactor The growth coefficient of the curve
     * @return amountOut The amount of quote tokens that will be bought
     * @return pricePerToken The price per quote token, scalend by 1e18
     * @return pricePerBase The price per base token, scaled by 1e18
     */
    function _calculateBuyPrice(
        uint256 baseBalance,
        uint256 baseAmountIn,
        uint256 k,
        uint256 growthFactor
    ) internal pure returns (uint256 amountOut, uint256 pricePerToken, uint256 pricePerBase) {
        if (baseAmountIn == 0) revert BuzzVault_QuoteAmountZero();

        UD60x18 baseBalanceFixed = ud(baseBalance);
        UD60x18 baseAmountFixed = ud(baseAmountIn);
        UD60x18 kFixed = ud(k);
        UD60x18 growthFactorFixed = ud(growthFactor);

        // Calculate tokensBefore = ln((totalRaised / k) + 1) / growthRate
        UD60x18 tokensBefore = baseBalanceFixed.div(kFixed).add(ud(1e18)).ln().div(growthFactorFixed);

        // Calculate tokensAfter = ln(((totalRaised + baseAmount) / k) + 1) / growthRate
        UD60x18 tokensAfter = baseBalanceFixed.add(baseAmountFixed).div(kFixed).add(ud(1e18)).ln().div(growthFactorFixed);

        // Return the difference in tokens
        amountOut = tokensAfter.sub(tokensBefore).unwrap();
        pricePerToken = (baseAmountIn * 1e18) / amountOut;
        pricePerBase = (amountOut * 1e18) / baseAmountIn;
    }

    /**
     * @notice Calculate the amount of base tokens that can be received for selling quote tokens
     * @param quoteBalance The balance of quote tokens
     * @param quoteAmountIn The amount of quote tokens to sell
     * @param k The k coefficient of the curve
     * @param growthFactor The growth coefficient of the curve
     * @return amountOut The amount of base tokens that will be received
     * @return pricePerToken The price per quote token, scalend by 1e18
     * @return pricePerBase The price per base token, scaled by 1e18
     */
    function _calculateSellPrice(
        uint256 quoteBalance,
        uint256 quoteAmountIn,
        uint256 k,
        uint256 growthFactor
    ) internal pure returns (uint256 amountOut, uint256 pricePerToken, uint256 pricePerBase) {
        if (quoteAmountIn == 0) revert BuzzVault_QuoteAmountZero();
        require(quoteBalance >= quoteAmountIn, "BuzzVaultExponential: Not enough tokens to sell");
        
        UD60x18 quoteBalanceFixed = ud(quoteBalance);
        UD60x18 quoteAmountFixed = ud(quoteAmountIn);
        UD60x18 kFixed = ud(k);
        UD60x18 growthFactorFixed = ud(growthFactor);

        // Calculate baseBefore = k * (exp(growthFactor * tokensSold) - 1)
        UD60x18 baseBefore = kFixed.mul(growthFactorFixed.mul(quoteBalanceFixed).exp()).sub(kFixed);

        // Calculate baseAfter = k * (exp(growthFactor * (tokensSold - tokenAmount)) - 1)
        UD60x18 baseAfter = kFixed.mul(growthFactorFixed.mul(quoteBalanceFixed.sub(quoteAmountFixed)).exp()).sub(kFixed);

        // Return the difference in Wei
        amountOut = baseBefore.sub(baseAfter).unwrap();
        pricePerToken = (amountOut * 1e18) / quoteAmountIn;
        pricePerBase = (quoteAmountIn * 1e18) / amountOut;
    }

    function _collectFees(address token, address user, uint256 amount) internal returns (uint256 tradingFee, uint256 referralFee) {
        tradingFee = feeManager.quoteTradingFee(amount);
        if (tradingFee > 0) {
            referralFee = referralManager.quoteReferralFee(user, tradingFee);
            uint256 tradingMinusRef = tradingFee - referralFee; // will never underflow because ref fee is a % of trading fee
            
            IERC20(token).safeApprove(address(feeManager), tradingMinusRef);
            feeManager.collectTradingFee(token, tradingMinusRef);
            _collectReferralFee(user, token, tradingFee);
        }
    }
}<|MERGE_RESOLUTION|>--- conflicted
+++ resolved
@@ -171,14 +171,8 @@
         _collectFees(info.baseToken, msg.sender, baseAmountSell);
 
         IERC20(token).safeTransferFrom(msg.sender, address(this), tokenAmount);
-<<<<<<< HEAD
-
-        //TODO: check if security issue when unwrap true and token is not WBera
-        if (unwrap) {
-=======
         
         if (unwrap && info.baseToken == address(wbera)) {
->>>>>>> e90099c7
             _unwrap(msg.sender, netBaseAmount);
         } else {
             IERC20(info.baseToken).safeTransfer(msg.sender, netBaseAmount);

import {expect} from "chai";
import {ethers} from "hardhat";
import {SignerWithAddress} from "@nomiclabs/hardhat-ethers/signers";
import * as helpers from "@nomicfoundation/hardhat-network-helpers";
import {formatBytes32String} from "ethers/lib/utils";
import {BigNumber, Contract} from "ethers";
import {anyValue} from "@nomicfoundation/hardhat-chai-matchers/withArgs";

// Function to calculate the price per token in ETH
function calculateTokenPrice(etherSpent: BigNumber, tokensReceived: BigNumber) {
    // Calculate the price per token (ETH)
    const pricePerTokenBN = etherSpent.mul(ethers.BigNumber.from("10").pow(18)).div(tokensReceived);

    // Convert the result back to Ether format (as string with 18 decimals)
    const pricePerTokenInEther = ethers.utils.formatEther(pricePerTokenBN);

    return pricePerTokenInEther;
}

describe("BuzzVaultExponential Tests", () => {
    const ONE_YEAR_IN_SECS = 365 * 24 * 60 * 60;

    let ownerSigner: SignerWithAddress;
    let user1Signer: SignerWithAddress;
    let user2Signer: SignerWithAddress;
    let treasury: SignerWithAddress;
    let factory: Contract;
    let vault: Contract;
    let token: Contract;
    let referralManager: Contract;
    let expVault: Contract;
    let bexLpToken: Contract;
    let crocQuery: Contract;
    let bexPriceDecoder: Contract;
    let create3Factory: Contract;
    let bexLiquidityManager: Contract;
    let wBera: Contract;
    let feeManager: Contract;

    const directRefFeeBps = 1500; // 15% of protocol fee
    const indirectRefFeeBps = 100; // fixed 1%
    const listingFee = ethers.utils.parseEther("0.002");
    const payoutThreshold = 0;
    const crocSwapDexAddress = "0xAB827b1Cc3535A9e549EE387A6E9C3F02F481B49";
    let validUntil: number;

    beforeEach(async () => {
        validUntil = (await helpers.time.latest()) + ONE_YEAR_IN_SECS;

        [ownerSigner, user1Signer, user2Signer, treasury] = await ethers.getSigners();

        // Deploy create3factory
        const Create3Factory = await ethers.getContractFactory("CREATE3FactoryMock");
        create3Factory = await Create3Factory.connect(ownerSigner).deploy();

        /*
        // Deploy mock BexLpToken
        const BexLpToken = await ethers.getContractFactory("BexLPTokenMock");
        bexLpToken = await BexLpToken.connect(ownerSigner).deploy(36000, ethers.constants.AddressZero, ethers.constants.AddressZero);

        //Deploy mock ICrocQuery
        const ICrocQuery = await ethers.getContractFactory("CrocQueryMock");
        crocQuery = await ICrocQuery.connect(ownerSigner).deploy(ethers.BigNumber.from("83238796252293901415"));*/

        const bexLpTokenAddress = "0xd28d852cbcc68dcec922f6d5c7a8185dbaa104b7";
        const crocQueryAddress = "0x8685CE9Db06D40CBa73e3d09e6868FE476B5dC89";
        // Deploy BexPriceDecoder
        const BexPriceDecoder = await ethers.getContractFactory("BexPriceDecoder");
        bexPriceDecoder = await BexPriceDecoder.connect(ownerSigner).deploy(bexLpTokenAddress, crocQueryAddress);

        //Deploy WBera Mock
        const WBera = await ethers.getContractFactory("WBERA");
        wBera = await WBera.connect(ownerSigner).deploy();

        // Deploy FeeManager
        const FeeManager = await ethers.getContractFactory("FeeManager");
        feeManager = await FeeManager.connect(ownerSigner).deploy(treasury.address, 100, listingFee, 420);

        // Deploy ReferralManager
        const ReferralManager = await ethers.getContractFactory("ReferralManager");
        referralManager = await ReferralManager.connect(ownerSigner).deploy(
            directRefFeeBps,
            indirectRefFeeBps,
            validUntil,
            [wBera.address],
            [payoutThreshold]
        );

        // Deploy factory
        const Factory = await ethers.getContractFactory("BuzzTokenFactory");
        factory = await Factory.connect(ownerSigner).deploy(ownerSigner.address, create3Factory.address, feeManager.address);

        // Deploy liquidity manager
        const BexLiquidityManager = await ethers.getContractFactory("BexLiquidityManager");
        bexLiquidityManager = await BexLiquidityManager.connect(ownerSigner).deploy(crocSwapDexAddress);

        // Deploy Exponential Vault
        const ExpVault = await ethers.getContractFactory("BuzzVaultExponential");
        expVault = await ExpVault.connect(ownerSigner).deploy(
            feeManager.address,
            factory.address,
            referralManager.address,
            bexPriceDecoder.address,
            bexLiquidityManager.address,
            wBera.address
        );

        // Admin: Set Vault in the ReferralManager
        await referralManager.connect(ownerSigner).setWhitelistedVault(expVault.address, true);

        // Admin: Set Vault as the factory's vault & enable token creation
        await factory.connect(ownerSigner).setVault(expVault.address, true);
        await factory.connect(ownerSigner).setAllowTokenCreation(true);

        // Create a token
<<<<<<< HEAD
        const tx = await factory.createToken(
            ["TEST", "TST"],
            [wBera.address, expVault.address, ethers.constants.AddressZero],
            0,
            formatBytes32String("12345"),
            ethers.utils.parseEther("0"),
            {
                value: listingFee,
            }
        );
=======
        const tx = await factory.createToken("TEST", "TEST", expVault.address, ethers.constants.AddressZero, formatBytes32String("12345"), ethers.utils.parseEther("0"), ethers.utils.parseEther("69420"), {
            value: listingFee,
        });
>>>>>>> 26f5b765
        const receipt = await tx.wait();
        const tokenCreatedEvent = receipt.events?.find((x: any) => x.event === "TokenCreated");

        // Get token contract
        token = await ethers.getContractAt("BuzzToken", tokenCreatedEvent?.args?.token);

        // Deposit some Bera to WBera contract
        await wBera.deposit({value: ethers.utils.parseEther("10")});
    });

    describe("constructor", () => {
        it("should set the feeManager address", async () => {
            expect(await expVault.feeManager()).to.be.equal(feeManager.address);
        });
        it("should set the factory address", async () => {
            expect(await expVault.factory()).to.be.equal(factory.address);
        });
        it("should set the referralManager address", async () => {
            expect(await expVault.referralManager()).to.be.equal(referralManager.address);
        });
        it("should set the bexPriceDecoder address", async () => {
            expect(await expVault.priceDecoder()).to.be.equal(bexPriceDecoder.address);
        });
        it("should set the bexLiquidityManager address", async () => {
            expect(await expVault.liquidityManager()).to.be.equal(bexLiquidityManager.address);
        });
        it("should set the wBera address", async () => {
            expect(await expVault.wbera()).to.be.equal(wBera.address);
        });
    });
    describe("registerToken", () => {
        beforeEach(async () => {});
        it("should register token transferring totalSupply", async () => {
            const tokenInfo = await expVault.tokenInfo(token.address);
            expect(await token.balanceOf(expVault.address)).to.be.equal(await token.totalSupply());
            expect(tokenInfo.tokenBalance).to.be.equal(await token.totalSupply());
            expect(tokenInfo.baseBalance).to.be.equal(0);
            expect(tokenInfo.bexListed).to.be.equal(false);

            expect(tokenInfo.tokenBalance).to.be.equal(await token.balanceOf(expVault.address));
        });
        it("should revert if caller is not factory", async () => {
<<<<<<< HEAD
            await expect(
                expVault.connect(user1Signer).registerToken(factory.address, wBera.address, ethers.utils.parseEther("100"))
            ).to.be.revertedWithCustomError(expVault, "BuzzVault_Unauthorized");
=======
            await expect(expVault.connect(user1Signer).registerToken(factory.address, ethers.utils.parseEther("100"), ethers.utils.parseEther("69420"))).to.be.revertedWithCustomError(
                expVault,
                "BuzzVault_Unauthorized"
            );
>>>>>>> 26f5b765
            //console.log("initial approx token price:", calculateTokenPrice(ethers.utils.parseEther("2.7"), await expVault.initialVirtualBase()));
            //console.log("initial Token price:", await expVault.initialTokenPrice());
            //console.log("initial Bera price:", await expVault.initialBeraPrice());
            //console.log("initial virtual base:", ethers.utils.formatEther(await expVault.initialVirtualBase()));
        });
    });
    describe("buyNative", () => {
        beforeEach(async () => {});
        it("should handle multiple buys in succession", async () => {
            const initialVaultTokenBalance = await token.balanceOf(expVault.address);
            const initialUser1Balance = await ethers.provider.getBalance(user1Signer.address);
            const initialUser2Balance = await ethers.provider.getBalance(user2Signer.address);

            // Buy 1: user1 buys a small amount of tokens
            await expVault
                .connect(user1Signer)
                .buyNative(token.address, ethers.utils.parseEther("0.001"), ethers.constants.AddressZero, {value: ethers.utils.parseEther("0.01")});
            const vaultTokenBalanceAfterFirstBuy = await token.balanceOf(expVault.address);
            const user1BalanceAfterFirstBuy = await ethers.provider.getBalance(user1Signer.address);
            const tokenInfoAfterFirstBuy = await expVault.tokenInfo(token.address);

            console.log("Token balance after first buy:", vaultTokenBalanceAfterFirstBuy.toString());
            console.log("User1 BERA balance after first buy:", user1BalanceAfterFirstBuy.toString());
            console.log("Vault token info after first buy:", tokenInfoAfterFirstBuy);

            expect(vaultTokenBalanceAfterFirstBuy).to.be.below(initialVaultTokenBalance);

            // Buy 2: user2 buys using same BERA amount
            await expVault
                .connect(user2Signer)
                .buyNative(token.address, ethers.utils.parseEther("0.001"), ethers.constants.AddressZero, {value: ethers.utils.parseEther("0.01")});
            const vaultTokenBalanceAfterSecondBuy = await token.balanceOf(expVault.address);
            const user2BalanceAfterSecondBuy = await ethers.provider.getBalance(user2Signer.address);
            const tokenInfoAfterSecondBuy = await expVault.tokenInfo(token.address);

            console.log("Token balance after second buy:", vaultTokenBalanceAfterSecondBuy.toString());
            console.log("User2 BERA balance after second buy:", user2BalanceAfterSecondBuy.toString());
            console.log("Vault token info after second buy:", tokenInfoAfterSecondBuy);

            expect(vaultTokenBalanceAfterSecondBuy).to.be.below(vaultTokenBalanceAfterFirstBuy);

            // Assertions on balances, vault state, etc.
            expect(tokenInfoAfterSecondBuy.tokenBalance).to.be.below(tokenInfoAfterFirstBuy.tokenBalance);
            expect(tokenInfoAfterSecondBuy.baseBalance).to.be.above(tokenInfoAfterFirstBuy.baseBalance);

            console.log("Token address after salt exponential:", token.address);
            console.log("Factory address exponential:", factory.address);
            console.log("Owner address exponential:", ownerSigner.address);
        });

        it("should revert if msg.value is zero", async () => {
            await expect(
                expVault.buyNative(token.address, ethers.utils.parseEther("1"), ethers.constants.AddressZero, {value: 0})
            ).to.be.revertedWithCustomError(expVault, "BuzzVault_QuoteAmountZero");
        });
        it("should revert if base token is not WBera", async () => {
            await expect(
                expVault.buyNative(ownerSigner.address, ethers.utils.parseEther("1"), ethers.constants.AddressZero, {
                    value: ethers.utils.parseEther("0.1"),
                })
            ).to.be.revertedWithCustomError(expVault, "BuzzVault_NativeTradeUnsupported");
        });
    });
    describe("buy (ERC20)", () => {
        beforeEach(async () => {
            await wBera.deposit({value: ethers.utils.parseEther("1")});
        });
        it("should transfer the erc20 tokens", async () => {
            const balanceBefore = await wBera.balanceOf(ownerSigner.address);
            await wBera.connect(ownerSigner).approve(expVault.address, ethers.utils.parseEther("1"));
            await expVault.buy(token.address, ethers.utils.parseEther("1"), ethers.utils.parseEther("1"), ethers.constants.AddressZero);
            expect(await wBera.balanceOf(ownerSigner.address)).to.be.equal(balanceBefore.sub(ethers.utils.parseEther("1")));
        });
    });
    describe("_buyTokens", () => {
        it("should revert if user wants less than 0.001 token min", async () => {
            await expect(
                expVault.buyNative(token.address, ethers.utils.parseEther("0.0001"), ethers.constants.AddressZero, {
                    value: ethers.utils.parseEther("0.00000000000000001"),
                })
            ).to.be.revertedWithCustomError(expVault, "BuzzVault_InvalidMinTokenAmount");
        });
        it("should revert if token doesn't exist", async () => {
            await wBera.deposit({value: ethers.utils.parseEther("1")});
            await wBera.approve(expVault.address, ethers.utils.parseEther("1"));
            await expect(expVault.buy(wBera.address, ethers.utils.parseEther("1"), ethers.utils.parseEther("1"), ethers.constants.AddressZero)).to
                .reverted;
            // fails in safeTransferFrom
        });
        it("should revert if token is already listed to Bex", async () => {
            await expVault.connect(user1Signer).buyNative(token.address, ethers.utils.parseEther("1000"), ethers.constants.AddressZero, {
                value: ethers.utils.parseEther("1500"),
            });
            await wBera.deposit({value: ethers.utils.parseEther("1")});
            await wBera.approve(expVault.address, ethers.utils.parseEther("1"));
            await expect(
                expVault.buyNative(token.address, ethers.utils.parseEther("1000"), ethers.constants.AddressZero, {
                    value: ethers.utils.parseEther("1500"),
                })
            ).to.be.revertedWithCustomError(expVault, "BuzzVault_UnknownToken");
            // fails in safeTransferFrom
        });
        it("should revert if reserves are invalid", async () => {
            await expect(
                expVault.buyNative(token.address, ethers.utils.parseEther("1000000000000000000"), ethers.constants.AddressZero, {
                    value: ethers.utils.parseEther("0.1"),
                })
            ).to.be.revertedWithCustomError(expVault, "BuzzVault_InvalidReserves");
        });
        it("should set a referral if one is provided", async () => {
            await expVault
                .connect(user1Signer)
                .buyNative(token.address, ethers.utils.parseEther("0.001"), ownerSigner.address, {value: ethers.utils.parseEther("0.1")});
            expect(await referralManager.referredBy(user1Signer.address)).to.be.equal(ownerSigner.address);
        });
        it("should revert if user will get less than 0.001 token", async () => {
            await expect(
                expVault.buyNative(token.address, ethers.utils.parseEther("0.001"), ethers.constants.AddressZero, {
                    value: ethers.utils.parseEther("0.000000000000001"),
                })
            ).to.be.revertedWithCustomError(expVault, "BuzzVault_InvalidMinTokenAmount");
        });
        it("should transfer the 1% of msg.value to treasury", async () => {
            const treasuryBalanceBefore = await wBera.balanceOf(treasury.address);
            const msgValue = ethers.utils.parseEther("0.1");
            await expVault
                .connect(user1Signer)
                .buyNative(token.address, ethers.utils.parseEther("0.001"), ethers.constants.AddressZero, {value: msgValue});
            const treasuryBalanceAfter = await wBera.balanceOf(treasury.address);
            const tradingFee = await feeManager.tradingFeeBps();
            expect(treasuryBalanceAfter.sub(treasuryBalanceBefore)).to.be.equal(msgValue.div(tradingFee)); // fee is 1%
        });
        it("should transfer the referral fee, and a lower trading fee", async () => {
            expect(await referralManager.getReferralRewardFor(ownerSigner.address, wBera.address)).to.be.equal(0);
            const treasuryBalanceBefore = await wBera.balanceOf(treasury.address);
            const msgValue = ethers.utils.parseEther("0.1");
            await expVault.connect(user1Signer).buyNative(token.address, ethers.utils.parseEther("0.001"), ownerSigner.address, {value: msgValue});
            const treasuryBalanceAfter = await wBera.balanceOf(treasury.address);
            const tradingFee = await feeManager.quoteTradingFee(msgValue);

            //calculate referral fee
            const refUserBps = await referralManager.getReferralBpsFor(user1Signer.address);
            const referralFee = tradingFee.mul(refUserBps).div(10000);
            expect(await referralManager.getReferralRewardFor(ownerSigner.address, wBera.address)).to.be.equal(referralFee);
            expect(treasuryBalanceAfter.sub(treasuryBalanceBefore)).to.be.equal(tradingFee.sub(referralFee));
        });
        it("should not collect a referral fee if trading fee is 0", async () => {
            await feeManager.connect(ownerSigner).setTradingFeeBps(0);
            const treasuryBalanceBefore = await wBera.balanceOf(treasury.address);
            const msgValue = ethers.utils.parseEther("0.1");
            await expVault.connect(user1Signer).buyNative(token.address, ethers.utils.parseEther("0.001"), ownerSigner.address, {value: msgValue});
            const treasuryBalanceAfter = await wBera.balanceOf(treasury.address);

            expect(await referralManager.getReferralRewardFor(ownerSigner.address, wBera.address)).to.be.equal(0);
            expect(treasuryBalanceAfter.sub(treasuryBalanceBefore)).to.be.equal(0);
        });
        it("should transfer tokens to the user", async () => {
            const userBalanceBefore = await token.balanceOf(user1Signer.address);
            await expVault
                .connect(user1Signer)
                .buyNative(token.address, ethers.utils.parseEther("0.001"), ownerSigner.address, {value: ethers.utils.parseEther("0.1")});
            const userBalanceAfter = await token.balanceOf(user1Signer.address);
            expect(await userBalanceAfter.sub(userBalanceBefore)).to.be.greaterThan(userBalanceBefore);
        });
        it("should emit a trade event", async () => {
            await expect(
                expVault
                    .connect(user1Signer)
                    .buyNative(token.address, ethers.utils.parseEther("0.001"), ethers.constants.AddressZero, {value: ethers.utils.parseEther("0.1")})
            )
                .to.emit(expVault, "Trade")
                .withArgs(
                    user1Signer.address,
                    token.address,
                    wBera.address,
                    anyValue,
                    ethers.utils.parseEther("0.1"),
                    anyValue,
                    anyValue,
                    anyValue,
                    anyValue,
                    true
                );
        });
        // Add more tests
        it("should increase the baseAmount and decrease the tokenBalance after the buy", async () => {
            const tokenInfoBefore = await expVault.tokenInfo(token.address);
            const msgValue = ethers.utils.parseEther("0.01");
            await expVault
                .connect(user1Signer)
                .buyNative(token.address, ethers.utils.parseEther("0.001"), ethers.constants.AddressZero, {value: msgValue});
            const tokenInfoAfter = await expVault.tokenInfo(token.address);
            const userTokenBalance = await token.balanceOf(user1Signer.address);
            const msgValueAfterFee = msgValue.sub(msgValue.div(100));

            const pricePerToken = calculateTokenPrice(msgValue, userTokenBalance);
            console.log("Price per token in Bera: ", pricePerToken);
            console.log(
                "ABI decoded",
                ethers.utils.defaultAbiCoder.decode(["uint128"], "0x0000000000000000000000000000000000000000000000016a09e667f3bd0000")
            );

            // check balances
            expect(tokenInfoAfter.tokenBalance).to.be.equal(tokenInfoBefore.tokenBalance.sub(userTokenBalance));
            expect(tokenInfoAfter.baseBalance).to.be.equal(tokenInfoBefore.baseBalance.add(msgValueAfterFee));
        });
        it("should init a pool and deposit liquidity if preconditions are met", async () => {
            const msgValue = ethers.utils.parseEther("830");

            const tokenContractBalance = await token.balanceOf(expVault.address);
            console.log("Token contract balanceA: ", tokenContractBalance.toString());

            const tokenInfoBefore = await expVault.tokenInfo(token.address);
            const beraThreshold = tokenInfoBefore[5];
            console.log("Bera thresholdA: ", beraThreshold.toString());

            const beraPrice = await expVault.getBeraUsdPrice();
            console.log("Bera priceA: ", beraPrice.toString());

            await expVault.connect(user1Signer).buyNative(token.address, ethers.utils.parseEther("1000"), ethers.constants.AddressZero, {
                value: ethers.utils.parseEther("1500"),
            });

            const tokenInfoAfter = await expVault.tokenInfo(token.address);
            const userTokenBalance = await token.balanceOf(user1Signer.address);

            const pricePerToken = calculateTokenPrice(msgValue, userTokenBalance);
            console.log("Price per token in BeraA: ", pricePerToken);

            const tokenBalance = tokenInfoAfter[1];
            console.log("Token balanceA: ", tokenBalance.toString());

            const beraBalance = tokenInfoAfter[1];
            const lastPrice = tokenInfoAfter[2];
            const lastBeraPrice = tokenInfoAfter[3];
            const beraThresholdAfter = tokenInfoAfter[4];
            const bexListed = tokenInfoAfter[5];
            const lpConduit = tokenInfoAfter[6];

            console.log("Lp conduit address: ", lpConduit);

            // Get LP token contract
            const lpToken = await ethers.getContractAt("CrocLpErc20", lpConduit);

            // check balances
<<<<<<< HEAD
            expect(tokenInfoAfter[6]).to.be.equal(true);
=======
            expect(tokenBalance).to.be.equal(0);
            expect(beraBalance).to.be.equal(0);
            expect(lastPrice).to.be.equal(0);
            expect(lastBeraPrice).to.be.equal(0);
            expect(beraThresholdAfter).to.be.equal(0);
            expect(bexListed).to.be.equal(true);
            expect(await lpToken.balanceOf(bexLiquidityManager.address)).to.be.equal(0);
>>>>>>> 26f5b765
        });
    });
    describe("sell", () => {
        beforeEach(async () => {
            await expVault
                .connect(user1Signer)
                .buyNative(token.address, ethers.utils.parseEther("3"), ethers.constants.AddressZero, {value: ethers.utils.parseEther("3")});
            await token.connect(user1Signer).approve(expVault.address, await token.balanceOf(user1Signer.address));
        });
        it("should revert if the token amount is zero", async () => {
            await expect(expVault.sell(ownerSigner.address, 0, 0, ethers.constants.AddressZero, false)).to.be.revertedWithCustomError(
                expVault,
                "BuzzVault_QuoteAmountZero"
            );
        });
        it("should revert if the token amount to sell is less than the MIN_TOKEN_AMOUNT", async () => {
            const MIN_TOKEN_AMOUNT = await expVault.MIN_TOKEN_AMOUNT();
            await expect(
                expVault.sell(ownerSigner.address, MIN_TOKEN_AMOUNT.sub(1), 0, ethers.constants.AddressZero, false)
            ).to.be.revertedWithCustomError(expVault, "BuzzVault_InvalidMinTokenAmount");
        });
        it("should revert if token doesn't exist", async () => {
            await expect(
                expVault.sell(ownerSigner.address, ethers.utils.parseEther("1"), 0, ethers.constants.AddressZero, false)
            ).to.be.revertedWithCustomError(expVault, "BuzzVault_UnknownToken");
        });
        it("should revert if token is already listed to Bex", async () => {
            await expVault.connect(user1Signer).buyNative(token.address, ethers.utils.parseEther("1000"), ethers.constants.AddressZero, {
                value: ethers.utils.parseEther("1500"),
            });
            await token.approve(expVault.address, ethers.utils.parseEther("2"));
            await expect(
                expVault.sell(token.address, ethers.utils.parseEther("2"), ethers.utils.parseEther("2"), ethers.constants.AddressZero, false)
            ).to.be.revertedWithCustomError(expVault, "BuzzVault_UnknownToken");
        });
        it("should revert if user balance is invalid", async () => {
            await expect(
                expVault.sell(token.address, ethers.utils.parseEther("10000000000000000000000"), 0, ethers.constants.AddressZero, false)
            ).to.be.revertedWithCustomError(expVault, "BuzzVault_InvalidUserBalance");
        });
        it("should set a referral if one is provided", async () => {
            await expVault
                .connect(user1Signer)
                .sell(token.address, ethers.utils.parseEther("10000"), ethers.utils.parseEther("0.0001"), ownerSigner.address, false);
            expect(await referralManager.referredBy(user1Signer.address)).to.be.equal(ownerSigner.address);
        });
        it("should revert if slippage is exceeded", async () => {
            const userBalance = await token.balanceOf(user1Signer.address);
            await expect(
                expVault
                    .connect(user1Signer)
                    .sell(token.address, userBalance.sub(1), ethers.utils.parseEther("1000000000000000000"), ethers.constants.AddressZero, false)
            ).to.be.revertedWithCustomError(expVault, "BuzzVault_SlippageExceeded");
        });
        it("should transfer the 1% of msg.value to treasury", async () => {
            const treasuryBalanceBefore = await wBera.balanceOf(treasury.address);
            const sellAmount = ethers.utils.parseEther("10000");

            const tx = await expVault
                .connect(user1Signer)
                .sell(token.address, sellAmount, ethers.utils.parseEther("0.0001"), ethers.constants.AddressZero, false);
            const receipt = await tx.wait();
            const tradeEvent = receipt.events?.find((x: any) => x.event === "Trade");
            const baseAmount = tradeEvent.args.baseAmount;

            const treasuryBalanceAfter = await wBera.balanceOf(treasury.address);
            // increase baseAmount by 1%
            const grossBaseAmount = baseAmount.add(baseAmount.div(100));
            const tradingFee = await feeManager.quoteTradingFee(grossBaseAmount);

            // TODO - Check: Test ignoring rounding errors
            // expect(treasuryBalanceAfter.sub(treasuryBalanceBefore)).to.be.eq(tradingFee);
        });

        it("should transfer the referral fee, and a lower trading fee", async () => {
            expect(await referralManager.getReferralRewardFor(ownerSigner.address, wBera.address)).to.be.equal(0);

            const treasuryBalanceBefore = await wBera.balanceOf(treasury.address);
            const sellAmount = ethers.utils.parseEther("10000");

            await expVault
                .connect(user1Signer)
                .sell(token.address, sellAmount, ethers.utils.parseEther("0.0001"), ethers.constants.AddressZero, false);

            const treasuryBalanceAfter = await wBera.balanceOf(treasury.address);
            const tradingFee = await feeManager.quoteTradingFee(sellAmount);

            // Calculate referral fee
            const refUserBps = await referralManager.getReferralBpsFor(user1Signer.address);
            const referralFee = tradingFee.mul(refUserBps).div(10000);

            // TODO - Check: Test ignoring rounding errors
            // expect(await referralManager.getReferralRewardFor(ownerSigner.address, wBera.address)).to.be.equal(referralFee);
            // expect(treasuryBalanceAfter.sub(treasuryBalanceBefore)).to.be.equal(tradingFee.sub(referralFee));
        });

        it("should not collect a referral fee if trading fee is 0", async () => {
            await feeManager.connect(ownerSigner).setTradingFeeBps(0);
            const treasuryBalanceBefore = await wBera.balanceOf(treasury.address);
            await expVault
                .connect(user1Signer)
                .sell(token.address, ethers.utils.parseEther("10000"), ethers.utils.parseEther("0.0001"), ethers.constants.AddressZero, false);
            const treasuryBalanceAfter = await wBera.balanceOf(treasury.address);

            expect(await referralManager.getReferralRewardFor(ownerSigner.address, wBera.address)).to.be.equal(0);
            expect(treasuryBalanceAfter.sub(treasuryBalanceBefore)).to.be.equal(0);
        });
        it("should transfer quote tokens from the user", async () => {
            const userBalanceBefore = await token.balanceOf(user1Signer.address);
            const amountToSell = ethers.utils.parseEther("10000");
            await expVault.connect(user1Signer).sell(token.address, amountToSell, ethers.utils.parseEther("0.0001"), ownerSigner.address, false);
            const userBalanceAfter = await token.balanceOf(user1Signer.address);
            expect(await userBalanceBefore.sub(userBalanceAfter)).to.be.equal(amountToSell);
        });
        it("should transfer base tokens to the user", async () => {
            const userBalanceBefore = await wBera.balanceOf(user1Signer.address);
            await expVault
                .connect(user1Signer)
                .sell(token.address, ethers.utils.parseEther("10000"), ethers.utils.parseEther("0.0001"), ownerSigner.address, false);
            const userBalanceAfter = await wBera.balanceOf(user1Signer.address);
            expect(await userBalanceAfter.sub(userBalanceBefore)).to.be.greaterThan(userBalanceBefore);
        });
        it("should revert if user wants to sell less than 0.001 token", async () => {
            await expect(
                expVault.sell(token.address, ethers.utils.parseEther("0.0001"), 0, ethers.constants.AddressZero, false)
            ).to.be.revertedWithCustomError(expVault, "BuzzVault_InvalidMinTokenAmount");
        });
        it("should emit a trade event", async () => {
            const userTokenBalance = await token.balanceOf(user1Signer.address);
            await token.connect(user1Signer).approve(expVault.address, userTokenBalance);
            await expect(expVault.connect(user1Signer).sell(token.address, userTokenBalance, 0, ethers.constants.AddressZero, false))
                .to.emit(expVault, "Trade")
                .withArgs(
                    user1Signer.address,
                    token.address,
                    wBera.address,
                    userTokenBalance,
                    anyValue,
                    anyValue,
                    anyValue,
                    anyValue,
                    anyValue,
                    false
                );
        });
        it("should unwrap the wrapped bera", async () => {
            const amountToSell = ethers.utils.parseEther("100");
            await token.connect(user1Signer).approve(expVault.address, amountToSell);
            expect(await await expVault.connect(user1Signer).sell(token.address, amountToSell, 0, ethers.constants.AddressZero, true)).to.emit(
                expVault,
                "Trade"
            );
            // TODO: Calculate eth transfer amount
        });
        it("should increase the tokenBalance in the vault", async () => {
            const tokenInfoBefore = await expVault.tokenInfo(token.address);
            const userTokenBalance = await token.balanceOf(user1Signer.address);
            await token.connect(user1Signer).approve(expVault.address, userTokenBalance);
            await expVault.connect(user1Signer).sell(token.address, userTokenBalance, 0, ethers.constants.AddressZero, false);
            const tokenInfoAfter = await expVault.tokenInfo(token.address);

            expect(tokenInfoAfter[1]).to.be.equal(tokenInfoBefore[1].add(userTokenBalance));
        });
    });
});<|MERGE_RESOLUTION|>--- conflicted
+++ resolved
@@ -113,22 +113,17 @@
         await factory.connect(ownerSigner).setAllowTokenCreation(true);
 
         // Create a token
-<<<<<<< HEAD
         const tx = await factory.createToken(
             ["TEST", "TST"],
             [wBera.address, expVault.address, ethers.constants.AddressZero],
             0,
             formatBytes32String("12345"),
             ethers.utils.parseEther("0"),
+            ethers.utils.parseEther("69420"),
             {
                 value: listingFee,
             }
         );
-=======
-        const tx = await factory.createToken("TEST", "TEST", expVault.address, ethers.constants.AddressZero, formatBytes32String("12345"), ethers.utils.parseEther("0"), ethers.utils.parseEther("69420"), {
-            value: listingFee,
-        });
->>>>>>> 26f5b765
         const receipt = await tx.wait();
         const tokenCreatedEvent = receipt.events?.find((x: any) => x.event === "TokenCreated");
 
@@ -171,16 +166,11 @@
             expect(tokenInfo.tokenBalance).to.be.equal(await token.balanceOf(expVault.address));
         });
         it("should revert if caller is not factory", async () => {
-<<<<<<< HEAD
-            await expect(
-                expVault.connect(user1Signer).registerToken(factory.address, wBera.address, ethers.utils.parseEther("100"))
+            await expect(
+                expVault
+                    .connect(user1Signer)
+                    .registerToken(factory.address, wBera.address, ethers.utils.parseEther("100"), ethers.utils.parseEther("69420"))
             ).to.be.revertedWithCustomError(expVault, "BuzzVault_Unauthorized");
-=======
-            await expect(expVault.connect(user1Signer).registerToken(factory.address, ethers.utils.parseEther("100"), ethers.utils.parseEther("69420"))).to.be.revertedWithCustomError(
-                expVault,
-                "BuzzVault_Unauthorized"
-            );
->>>>>>> 26f5b765
             //console.log("initial approx token price:", calculateTokenPrice(ethers.utils.parseEther("2.7"), await expVault.initialVirtualBase()));
             //console.log("initial Token price:", await expVault.initialTokenPrice());
             //console.log("initial Bera price:", await expVault.initialBeraPrice());
@@ -426,9 +416,6 @@
             const lpToken = await ethers.getContractAt("CrocLpErc20", lpConduit);
 
             // check balances
-<<<<<<< HEAD
-            expect(tokenInfoAfter[6]).to.be.equal(true);
-=======
             expect(tokenBalance).to.be.equal(0);
             expect(beraBalance).to.be.equal(0);
             expect(lastPrice).to.be.equal(0);
@@ -436,7 +423,6 @@
             expect(beraThresholdAfter).to.be.equal(0);
             expect(bexListed).to.be.equal(true);
             expect(await lpToken.balanceOf(bexLiquidityManager.address)).to.be.equal(0);
->>>>>>> 26f5b765
         });
     });
     describe("sell", () => {

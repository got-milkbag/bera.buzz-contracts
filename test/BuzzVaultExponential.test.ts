--- conflicted
+++ resolved
@@ -2,7 +2,7 @@
 import {ethers} from "hardhat";
 import {SignerWithAddress} from "@nomiclabs/hardhat-ethers/signers";
 import * as helpers from "@nomicfoundation/hardhat-network-helpers";
-<<<<<<< HEAD
+import { formatBytes32String } from "ethers/lib/utils";
 import {BigNumber, Contract} from "ethers";
 
 // Function to calculate the price per token in ETH
@@ -15,10 +15,6 @@
 
     return pricePerTokenInEther;
 }
-=======
-import {Contract} from "ethers";
-import { formatBytes32String } from "ethers/lib/utils";
->>>>>>> fe08e061
 
 describe("BuzzVaultExponential Tests", () => {
     const ONE_YEAR_IN_SECS = 365 * 24 * 60 * 60;

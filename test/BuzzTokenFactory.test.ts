--- conflicted
+++ resolved
@@ -116,38 +116,46 @@
         it("should revert if token creation is disabled", async () => {
             await factory.setAllowTokenCreation(false);
             await expect(
-<<<<<<< HEAD
-                factory.createToken("TEST", "TEST", expVault.address, formatBytes32String("12345"), {
-=======
                 factory.createToken("TEST", "TEST", expVault.address, ethers.constants.AddressZero, formatBytes32String("12345"), ethers.utils.parseEther("0"), {
->>>>>>> 1b043500
                     value: listingFee,
                 })
             ).to.be.revertedWithCustomError(factory, "BuzzToken_TokenCreationDisabled");
         });
         it("should revert if the vault is not previously whitelisted", async () => {
             await expect(
-<<<<<<< HEAD
-                factory.createToken("TEST", "TEST", user1Signer.address, formatBytes32String("12345"), {
-=======
                 factory.createToken("TEST", "TEST", user1Signer.address, ethers.constants.AddressZero, formatBytes32String("12345"), ethers.utils.parseEther("0"), {
->>>>>>> 1b043500
                     value: listingFee,
                 })
             ).to.be.revertedWithCustomError(factory, "BuzzToken_VaultNotRegistered");
         });
         it("should revert if the listing fee is not sent", async () => {
             await expect(
-<<<<<<< HEAD
-                factory.createToken("TEST", "TEST", expVault.address, formatBytes32String("12345"), {
-=======
                 factory.createToken("TEST", "TEST", expVault.address, ethers.constants.AddressZero, formatBytes32String("12345"), ethers.utils.parseEther("0"), {
->>>>>>> 1b043500
                     value: 0,
                 })
             ).to.be.revertedWithCustomError(factory, "BuzzToken_InsufficientFee");
         });
-<<<<<<< HEAD
+        it("should revert if the max tax for the token is exceeded", async () => {
+            await expect(
+                factory.createToken("TEST", "TEST", expVault.address, user1Signer.address, formatBytes32String("12345"), ethers.utils.parseEther("10000"), {
+                    value: listingFee,
+                })
+            ).to.be.revertedWithCustomError(factory, "BuzzToken_TaxTooHigh");
+        });
+        it("should revert on taxTo not being addr 0 but tax gt 0", async () => {
+            await expect(
+                factory.createToken("TEST", "TEST", expVault.address, user1Signer.address, formatBytes32String("12345"), ethers.utils.parseEther("0"), {
+                    value: listingFee,
+                })
+            ).to.be.revertedWithCustomError(factory, "BuzzToken_TaxMismatch");
+        });
+        it("should revert on taxTo being addr 0 but tax == 0", async () => {
+            await expect(
+                factory.createToken("TEST", "TEST", expVault.address, ethers.constants.AddressZero, formatBytes32String("12345"), BigNumber.from(1000), {
+                    value: listingFee,
+                })
+            ).to.be.revertedWithCustomError(factory, "BuzzToken_TaxMismatch");
+        });
         it("should emit a TokenCreated event", async () => {
             const name = "TEST";
             const symbol = "TST";
@@ -164,37 +172,10 @@
             // Get token contract
             token = await ethers.getContractAt("BuzzToken", tokenCreatedEvent?.args?.token);
             expect(await token.name()).to.be.equal(name);
-=======
-        it("should revert if the max tax for the token is exceeded", async () => {
-            await expect(
-                factory.createToken("TEST", "TEST", expVault.address, user1Signer.address, formatBytes32String("12345"), ethers.utils.parseEther("10000"), {
-                    value: listingFee,
-                })
-            ).to.be.revertedWithCustomError(factory, "BuzzToken_TaxTooHigh");
-        });
-        it("should revert on taxTo not being addr 0 but tax gt 0", async () => {
-            await expect(
-                factory.createToken("TEST", "TEST", expVault.address, user1Signer.address, formatBytes32String("12345"), ethers.utils.parseEther("0"), {
-                    value: listingFee,
-                })
-            ).to.be.revertedWithCustomError(factory, "BuzzToken_TaxMismatch");
-        });
-        it("should revert on taxTo being addr 0 but tax == 0", async () => {
-            await expect(
-                factory.createToken("TEST", "TEST", expVault.address, ethers.constants.AddressZero, formatBytes32String("12345"), BigNumber.from(1000), {
-                    value: listingFee,
-                })
-            ).to.be.revertedWithCustomError(factory, "BuzzToken_TaxMismatch");
->>>>>>> 1b043500
         });
         describe("_deployToken", () => {
             beforeEach(async () => {
                 treasuryBalanceBefore = await ethers.provider.getBalance(feeRecipient);
-<<<<<<< HEAD
-                const tx = await factory.createToken("TEST", "TEST", expVault.address, formatBytes32String("12345"), {
-                    value: listingFee,
-                });
-=======
                 const tx = await factory.createToken(
                     "TEST",
                     "TEST",
@@ -206,7 +187,6 @@
                         value: listingFee,
                     }
                 );
->>>>>>> 1b043500
                 const receipt = await tx.wait();
                 const tokenCreatedEvent = receipt.events?.find((x: any) => x.event === "TokenCreated");
                 // Get token contract
@@ -233,12 +213,6 @@
         describe("buy on deployment", () => {
             beforeEach(async () => {
                 const listingFeeAndBuyAmount = listingFee.add(ethers.utils.parseEther("0.01"));
-<<<<<<< HEAD
-
-                const tx = await factory.createToken("TEST", "TEST", expVault.address, formatBytes32String("12345"), {
-                    value: listingFeeAndBuyAmount,
-                });
-=======
                 const tax = BigNumber.from(1000);
                 const tx = await factory.createToken(
                     "TEST",
@@ -251,7 +225,6 @@
                         value: listingFeeAndBuyAmount,
                     }
                 );
->>>>>>> 1b043500
                 const receipt = await tx.wait();
                 const tokenCreatedEvent = receipt.events?.find((x: any) => x.event === "TokenCreated");
                 // Get token contract

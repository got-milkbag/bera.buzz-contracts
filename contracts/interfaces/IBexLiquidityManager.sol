--- conflicted
+++ resolved
@@ -2,9 +2,5 @@
 pragma solidity ^0.8.19;
 
 interface IBexLiquidityManager {
-<<<<<<< HEAD
-    function createPoolAndAdd(address token, address baseToken, uint256 netBaseAmount, uint256 amount) external;
-=======
-    function createPoolAndAdd(address token, uint256 amount) external payable returns (address);
->>>>>>> 26f5b765
+    function createPoolAndAdd(address token, address baseToken, uint256 netBaseAmount, uint256 amount) external returns (address);
 }
--- conflicted
+++ resolved
@@ -1,8 +1,4 @@
-<<<<<<< HEAD
-// SPDX-License-Identifier: UNLICENSED
-=======
 // SPDX-License-Identifier: MIT
->>>>>>> 1b043500
 pragma solidity ^0.8.19;
 
 interface IBexLiquidityManager {

--- conflicted
+++ resolved
@@ -8,11 +8,7 @@
 /**
  * @title BuzzToken
  * @notice This contract is the ERC20 token wrapper for bera.buzz
-<<<<<<< HEAD
- * @author nexusflip, Zacharias Mitzelos
-=======
  * @author nexusflip, 0xMitzie
->>>>>>> f4741e67
  */
 contract BuzzToken is ERC20, AccessControl, IBuzzToken {
     /// @dev access control minter role.

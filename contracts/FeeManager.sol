// SPDX-License-Identifier: MIT
pragma solidity ^0.8.19;

import {SafeERC20, IERC20} from "@openzeppelin/contracts/token/ERC20/utils/SafeERC20.sol";
import {Ownable} from "@openzeppelin/contracts/access/Ownable.sol";
import {IFeeManager} from "./interfaces/IFeeManager.sol";

/**
 * @title FeeManager
 * @notice This contract collects and forwards to the treasury the different types of fees in the protocol
<<<<<<< HEAD
 * @author nexusflip, Zacharias Mitzelos
=======
 * @author nexusflip, 0xMitzie
>>>>>>> f4741e67
 */
contract FeeManager is Ownable, IFeeManager {
    using SafeERC20 for IERC20;

    /// @notice Event emitted when an ERC20 fee is received
    event FeeReceived(address indexed token, uint256 amount);
    /// @notice Event emitted when a native currency fee is received
    event NativeFeeReceived(uint256 amount);
    /// @notice Event emitted when the treasury address is set
    event TreasurySet(address indexed treasury);
    /// @notice Event emitted when the trading fee is set
    event TradingFeeSet(uint256 tradingFeeBps);
    /// @notice Event emitted when the listing fee is set
    event ListingFeeSet(uint256 listingFee);
    /// @notice Event emitted when the migration fee is set
    event MigrationFeeSet(uint256 migrationFeeBps);

    /// @notice Error thrown when treasury is the zero address
    error FeeManager_TreasuryAddressZero();
    /// @notice Error thrown when the amount is above the fee divisor
    error FeeManager_AmountAboveFeeDivisor();
    /// @notice Error thrown when the fee is insufficient
    error FeeManager_InsufficientFee();

    /// @notice The divisor used to calculate fees (one percent equals 100)
    uint256 public constant FEE_DIVISOR = 1e4;
    /// @notice The trading fee in basis points. (one percent equals 100)
    uint256 public tradingFeeBps;
    /// @notice The AMM migration fee in basis points. (one percent equals 100)
    uint256 public migrationFeeBps;
    /// @notice The fixed listing fee amount in the native token that needs to be collected
    uint256 public listingFee;
    /// @notice The treasury address where fees are sent
    address public treasury;

    /**
     * @notice Constructor
     * @param _treasury The treasury address where fees are sent
     * @param _tradingFeeBps The trading fee in basis points (one percent equals 100)
     * @param _listingFee The listing fee amount in wei (in the native token)
     * @param _migrationFeeBps The AMM migration fee in basis points (one percent equals 100)
     */
    constructor(
        address _treasury,
        uint256 _tradingFeeBps,
        uint256 _listingFee,
        uint256 _migrationFeeBps
    ) {
        if ((_tradingFeeBps > FEE_DIVISOR) || (_migrationFeeBps > FEE_DIVISOR))
            revert FeeManager_AmountAboveFeeDivisor();

        treasury = _treasury;
        tradingFeeBps = _tradingFeeBps;
        listingFee = _listingFee;
        migrationFeeBps = _migrationFeeBps;

        emit TreasurySet(_treasury);
        emit TradingFeeSet(_tradingFeeBps);
        emit ListingFeeSet(_listingFee);
        emit MigrationFeeSet(_migrationFeeBps);
    }

    /**
     * @notice Collects the trading fee from the sender. Fee should be quoted before calling this function
     * @dev Approval needs to be given to this contract prior to calling this function
     * @param token The token address
     * @param amount The net fee amount to collect
     */
    function collectTradingFee(address token, uint256 amount) external {
        _collect(token, amount);
    }

    /**
     * @notice Collects the listing fee in native currency from the sender
     */
    function collectListingFee() external payable {
        uint256 listing = listingFee;
        if (listing > 0) {
            if (msg.value != listing) revert FeeManager_InsufficientFee();
            (bool success, ) = treasury.call{value: listing}("");
            if (!success) revert FeeManager_InsufficientFee();
            emit NativeFeeReceived(listing);
        }
    }

    /**
     * @notice Collects the AMM migration fee from the sender
     * @dev Approval needs to be given to this contract prior to calling this function
     * @param token The token address
     * @param amount The amount to calculate the fee on
     */
    function collectMigrationFee(address token, uint256 amount) external {
        uint256 fee = quoteMigrationFee(amount);
        if (fee > 0) _collect(token, fee);
    }

    /**
     * @notice Quotes the dynamic trading fee for a given amount
     * @dev External contracts should quote the fee to give an approval before calling collect
     * @param amount The amount to quote
     * @return fee The fee amount
     */
    function quoteTradingFee(
        uint256 amount
    ) external view returns (uint256 fee) {
        fee = (amount * tradingFeeBps) / FEE_DIVISOR;
    }

    /**
     * @notice Quotes the migration fee
     * @dev External contracts should quote the fee to give an approval before calling collect
     * @param amount The amount to quote
     * @return fee The fee amount
     */
    function quoteMigrationFee(
        uint256 amount
    ) public view returns (uint256 fee) {
        fee = (amount * migrationFeeBps) / FEE_DIVISOR;
    }

    // Admin functions

    /**
     * @notice Sets the trading fee basis points
     * @dev Only the owner can call this function
     * @param feeBps_ The trading fee in basis points (one percent equals 100)
     */
    function setTradingFeeBps(uint256 feeBps_) external onlyOwner {
        if (feeBps_ > FEE_DIVISOR) revert FeeManager_AmountAboveFeeDivisor();

        tradingFeeBps = feeBps_;
        emit TradingFeeSet(feeBps_);
    }

    /**
     * @notice Sets the listing fee amount in the native currency
     * @dev Only the owner can call this function
     * @param listingFee_ The listing fee amount
     */
    function setListingFee(uint256 listingFee_) external onlyOwner {
        listingFee = listingFee_;
        emit ListingFeeSet(listingFee_);
    }

    /**
     * @notice Sets the AMM migration fee basis points
     * @dev Only the owner can call this function
     * @param feeBps_ The migration fee in basis points (one percent equals 100)
     */
    function setMigrationFeeBps(uint256 feeBps_) external onlyOwner {
        if (feeBps_ > FEE_DIVISOR) revert FeeManager_AmountAboveFeeDivisor();

        migrationFeeBps = feeBps_;
        emit MigrationFeeSet(feeBps_);
    }

    /**
     * @notice Sets the treasury address
     * @dev Only the owner can call this function
     * @param treasury_ The treasury address where fees are sent
     */
    function setTreasury(address treasury_) external onlyOwner {
        if (treasury_ == address(0)) revert FeeManager_TreasuryAddressZero();

        treasury = treasury_;
        emit TreasurySet(treasury_);
    }

    // Internal functions

    /**
     * @notice Internal function to collect an ERC20 fee and send it to the treasury
     * @param token The token address
     * @param amount The amount to collect
     */
    function _collect(address token, uint256 amount) internal {
        IERC20(token).safeTransferFrom(_msgSender(), treasury, amount);
        emit FeeReceived(token, amount);
    }
}<|MERGE_RESOLUTION|>--- conflicted
+++ resolved
@@ -8,11 +8,7 @@
 /**
  * @title FeeManager
  * @notice This contract collects and forwards to the treasury the different types of fees in the protocol
-<<<<<<< HEAD
- * @author nexusflip, Zacharias Mitzelos
-=======
  * @author nexusflip, 0xMitzie
->>>>>>> f4741e67
  */
 contract FeeManager is Ownable, IFeeManager {
     using SafeERC20 for IERC20;

// SPDX-License-Identifier: UNLICENSED
pragma solidity ^0.8.19;

import "@openzeppelin/contracts/security/ReentrancyGuard.sol";
import "@openzeppelin/contracts/token/ERC20/IERC20.sol";
import "@openzeppelin/contracts/token/ERC20/utils/SafeERC20.sol";

import "./interfaces/IBexPriceDecoder.sol";
<<<<<<< HEAD
=======
import "./interfaces/IBuzzToken.sol";
import "./interfaces/IBuzzEventTracker.sol";
>>>>>>> 1b043500
import "./interfaces/IBexLiquidityManager.sol";
import "./interfaces/IReferralManager.sol";

/// @title BuzzVault contract
/// @notice An abstract contract holding logic for bonding curve operations, leaving the implementation of the curve to child contracts
abstract contract BuzzVault is ReentrancyGuard {
    using SafeERC20 for IERC20;

    /// @notice Error code emitted when the quote amount in buy/sell is zero
    error BuzzVault_QuoteAmountZero();
    /// @notice Error code emitted when the reserves are invalid
    error BuzzVault_InvalidReserves();
    /// @notice Error code emitted when user balance is invalid
    error BuzzVault_InvalidUserBalance();
    /// @notice Error code emitted when the token is not listed in Bex
    error BuzzVault_BexListed();
    /// @notice Error code emitted when the token is tracked in the curve
    error BuzzVault_UnknownToken();
    /// @notice Error code emitted when the slippage is exceeded
    error BuzzVault_SlippageExceeded();
    /// @notice Error code emitted when the fee transfer fails
    error BuzzVault_FeeTransferFailed();
    /// @notice Error code emitted when the caller is not authorized
    error BuzzVault_Unauthorized();
    /// @notice Error code emitted when the token already exists
    error BuzzVault_TokenExists();
    /// @notice Error code emitted when min ERC20 amount not respected
    error BuzzVault_InvalidMinTokenAmount();
    /// @notice Error code emitted when curve softcap has been reached
    //error BuzzVault_SoftcapReached();

    /// @notice Event emitted when a trade occurs
    event Trade(
        address indexed user,
        address indexed token,
        uint256 tokenAmount,
        uint256 beraAmount,
        uint256 tokenBalance,
        uint256 beraBalance,
        uint256 lastPrice,
        uint256 lastBeraPrice,
        bool isBuyOrder
    );

    /// @notice The protocol fee in basis points
    uint256 public constant PROTOCOL_FEE_BPS = 100; // 100 -> 1%
    /// @notice The DEX migration fee in basis points
    uint256 public constant DEX_MIGRATION_FEE_BPS = 420; // 420 -> 4.2%
    /// @notice The min ERC20 amount for bonding curve swaps
    uint256 public constant MIN_TOKEN_AMOUNT = 1e15; // 0.001 ERC20 token
    /// @notice The total supply of tokens
    uint256 public constant TOTAL_SUPPLY_OF_TOKENS = 1e27;
    /// @notice Final balance threshold of the bonding curve
    uint256 public constant CURVE_BALANCE_THRESHOLD = 2e26;
    /// @notice Initial tokens to sell in the curve
    uint256 public constant CURVE_INITIAL_SELL = 8e26;
    /// @notice The bonding curve alpha coefficient
    uint256 public constant CURVE_ALPHA = 202848073251;
    /// @notice The bonding curve beta coefficient
    uint256 public constant CURVE_BETA = 3350000000;
    /// @notice The market cap threshold
    uint256 public constant BERA_MARKET_CAP_LIQ = 69420 ether;
    /// @notice The reserve Bera amount to lock the bonding curve out (calculated at 22/10 02:28 UTC)
    uint256 public constant RESERVE_BERA = 822.6 ether;

    /// @notice The address that receives the protocol fee
    address payable public immutable feeRecipient;
    /// @notice The factory contract that can register tokens
    address public immutable factory;
    /// @notice The referral manager contract
    IReferralManager public immutable referralManager;
    /// @notice The price decoder contract
    IBexPriceDecoder public immutable priceDecoder;
    /// @notice The liquidity manager contract
    IBexLiquidityManager public immutable liquidityManager;

    /**
     * @notice Data about a token in the bonding curve
     * @param tokenBalance The token balance
     * @param beraBalance The Bera balance
     * @param lastPrice The last price of the token
     * @param beraThreshold The amount of bera on the curve to lock it
     * @param bexListed Whether the token is listed in Bex
     */
    struct TokenInfo {
        uint256 tokenBalance;
        uint256 beraBalance; // aka reserve balance
        uint256 lastPrice;
        uint256 lastBeraPrice;
        //uint256 beraThreshold;
        bool bexListed;
    }

    /// @notice Map token address to token info
    mapping(address => TokenInfo) public tokenInfo;

    /**
     * @notice Constructor for a new BuzzVault contract
     * @param _feeRecipient The address that receives the protocol fee
     * @param _factory The factory contract that can register tokens
     * @param _referralManager The referral manager contract
     * @param _priceDecoder The price decoder contract
     * @param _liquidityManager The liquidity manager contract
     */
    constructor(address payable _feeRecipient, address _factory, address _referralManager, address _priceDecoder, address _liquidityManager) {
        feeRecipient = _feeRecipient;
        factory = _factory;
        referralManager = IReferralManager(_referralManager);
        priceDecoder = IBexPriceDecoder(_priceDecoder);
        liquidityManager = IBexLiquidityManager(_liquidityManager);
    }

    /**
     * @notice Buy tokens from the vault with Bera
     * @param token The token address
     * @param minTokens The minimum amount of tokens to buy, will revert if slippage exceeds this value
     * @param affiliate The affiliate address, zero address if none
     */
    function buy(address token, uint256 minTokens, address affiliate) external payable nonReentrant {
        if (msg.value == 0) revert BuzzVault_QuoteAmountZero();

        if (minTokens < MIN_TOKEN_AMOUNT) revert BuzzVault_InvalidMinTokenAmount();

        TokenInfo storage info = tokenInfo[token];
        if (info.tokenBalance == 0 && info.beraBalance == 0) revert BuzzVault_UnknownToken();

        if (info.bexListed) revert BuzzVault_BexListed();

        uint256 contractBalance = IERC20(token).balanceOf(address(this));
        if (contractBalance < minTokens) revert BuzzVault_InvalidReserves();

        if (affiliate != address(0)) _setReferral(affiliate, msg.sender);

        uint256 amountBought = _buy(token, minTokens, info);
        emit Trade(msg.sender, token, amountBought, msg.value, info.tokenBalance, info.beraBalance, info.lastPrice, info.lastBeraPrice, true);

        if (info.beraBalance >= RESERVE_BERA /*info.beraThreshold*/ /*&& info.tokenBalance < CURVE_BALANCE_THRESHOLD*/) {
            _lockCurveAndDeposit(token, info);
        }
    }

    /**
     * @notice Sell tokens to the vault for Bera
     * @param token The token address
     * @param tokenAmount The amount of tokens to sell
     * @param minBera The minimum amount of Bera to receive, will revert if slippage exceeds this value
     * @param affiliate The affiliate address, zero address if none
     */
    function sell(address token, uint256 tokenAmount, uint256 minBera, address affiliate) external nonReentrant {
        if (tokenAmount == 0) revert BuzzVault_QuoteAmountZero();

        if (tokenAmount < MIN_TOKEN_AMOUNT) revert BuzzVault_InvalidMinTokenAmount();

        TokenInfo storage info = tokenInfo[token];
        if (info.tokenBalance == 0 && info.beraBalance == 0) revert BuzzVault_UnknownToken();

        if (info.bexListed) revert BuzzVault_BexListed();

        if (IERC20(token).balanceOf(msg.sender) < tokenAmount) revert BuzzVault_InvalidUserBalance();

        if (affiliate != address(0)) _setReferral(affiliate, msg.sender);

        uint256 amountSold = _sell(token, tokenAmount, minBera, info);
        emit Trade(msg.sender, token, tokenAmount, amountSold, info.tokenBalance, info.beraBalance, info.lastPrice, info.lastBeraPrice, false);
    }

    /**
     * @notice Register a token in the vault
     * @dev Only the factory can register tokens
     * @param token The token address
     * @param tokenBalance The token balance
     */
    function registerToken(address token, uint256 tokenBalance) external {
        if (msg.sender != factory) revert BuzzVault_Unauthorized();
        if (tokenInfo[token].tokenBalance > 0 && tokenInfo[token].beraBalance > 0) revert BuzzVault_TokenExists();

        //uint256 reserveBera = _getBeraAmountForMarketCap();

        // Assumption: Token has fixed supply upon deployment
        tokenInfo[token] = TokenInfo(tokenBalance, 0, 0, 0, /*reserveBera,*/ false);

        IERC20(token).safeTransferFrom(msg.sender, address(this), tokenBalance);
    }

    function quote(
        address token,
        uint256 amount,
        bool isBuyOrder
    ) external view virtual returns (uint256 amountOut, uint256 pricePerToken, uint256 pricePerBera);

    function _buy(address token, uint256 minTokens, TokenInfo storage info) internal virtual returns (uint256 tokenAmount);

    function _sell(address token, uint256 tokenAmount, uint256 minBera, TokenInfo storage info) internal virtual returns (uint256 beraAmount);

    /**
     * @notice Transfers bera to a recipient, checking if the transfer was successful
     * @param recipient The recipient address
     * @param amount The amount to transfer
     */
    function _transferFee(address payable recipient, uint256 amount) internal {
        (bool success, ) = recipient.call{value: amount}("");
        if (!success) revert BuzzVault_FeeTransferFailed();
    }

    /**
     * @notice Locks the bonding curve and deposits the tokens in the liquidity manager
     * @param token The token address
     * @param info The token info struct
     */
    function _lockCurveAndDeposit(address token, TokenInfo storage info) internal {
        uint256 beraBalance = info.beraBalance;
        uint256 lastBeraPrice = info.lastBeraPrice;

        info.beraBalance = 0;
        info.tokenBalance = 0;
        info.lastBeraPrice = 0;
        info.lastPrice = 0;
        info.bexListed = true;

        // collect fee
        uint256 dexFee = (beraBalance * DEX_MIGRATION_FEE_BPS) / 10000;
        _transferFee(feeRecipient, dexFee);
        uint256 netBeraAmount = beraBalance - dexFee;

        // burn tokens
        //uint256 balancedAmount = (dexFee * lastBeraPrice) / 1e18;
        //IERC20(token).safeTransfer(address(0x1), balancedAmount);
        //uint256 netTokenAmount = tokenBalance - balancedAmount;

        IBuzzToken(token).mint(address(this), CURVE_BALANCE_THRESHOLD);

        IERC20(token).safeApprove(address(liquidityManager), CURVE_BALANCE_THRESHOLD /*- balancedAmount*/);
        liquidityManager.createPoolAndAdd{value: netBeraAmount}(token, CURVE_BALANCE_THRESHOLD, lastBeraPrice);

<<<<<<< HEAD
        IERC20(token).safeApprove(address(liquidityManager), tokenBalance);
        liquidityManager.createPoolAndAdd{value: netBeraAmount}(token, netTokenAmount, lastBeraPrice);
        
=======
        // burn any rounding excess
>>>>>>> 1b043500
        if (IERC20(token).balanceOf(address(this)) > 0) {
            IERC20(token).safeTransfer(address(0x1), IERC20(token).balanceOf(address(this)));
        }
    }

    /**
     * @notice Regisers the referral for a user in ReferralManager
     * @param referrer The referrer address
     * @param user The user address
     */
    function _setReferral(address referrer, address user) internal {
        referralManager.setReferral(referrer, user);
    }

    /**
     * @notice Forwards the referral fee to ReferralManager
     * @param user The user address making the trade
     * @param amount The amount to forward
     */
    function _forwardReferralFee(address user, uint256 amount) internal {
        referralManager.receiveReferral{value: amount}(user);
    }

    /**
     * @notice Returns the basis points from ReferralManager to deduct for referrals
     * @param user The user address
     * @return bps The basis points to deduct
     */
    function _getBpsToDeductForReferrals(address user) internal view returns (uint256 bps) {
        bps = referralManager.getReferralBpsFor(user);
    }
}<|MERGE_RESOLUTION|>--- conflicted
+++ resolved
@@ -6,11 +6,8 @@
 import "@openzeppelin/contracts/token/ERC20/utils/SafeERC20.sol";
 
 import "./interfaces/IBexPriceDecoder.sol";
-<<<<<<< HEAD
-=======
 import "./interfaces/IBuzzToken.sol";
 import "./interfaces/IBuzzEventTracker.sol";
->>>>>>> 1b043500
 import "./interfaces/IBexLiquidityManager.sol";
 import "./interfaces/IReferralManager.sol";
 
@@ -245,13 +242,7 @@
         IERC20(token).safeApprove(address(liquidityManager), CURVE_BALANCE_THRESHOLD /*- balancedAmount*/);
         liquidityManager.createPoolAndAdd{value: netBeraAmount}(token, CURVE_BALANCE_THRESHOLD, lastBeraPrice);
 
-<<<<<<< HEAD
-        IERC20(token).safeApprove(address(liquidityManager), tokenBalance);
-        liquidityManager.createPoolAndAdd{value: netBeraAmount}(token, netTokenAmount, lastBeraPrice);
-        
-=======
         // burn any rounding excess
->>>>>>> 1b043500
         if (IERC20(token).balanceOf(address(this)) > 0) {
             IERC20(token).safeTransfer(address(0x1), IERC20(token).balanceOf(address(this)));
         }

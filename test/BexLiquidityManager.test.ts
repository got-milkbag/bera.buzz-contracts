import {expect} from "chai";
import {ethers} from "hardhat";
import {SignerWithAddress} from "@nomiclabs/hardhat-ethers/signers";
import * as helpers from "@nomicfoundation/hardhat-network-helpers";
import {formatBytes32String} from "ethers/lib/utils";
import {BigNumber, Contract} from "ethers";

describe("BexLiquidityManager Tests", () => {
    const crocSwapDex = "0xAB827b1Cc3535A9e549EE387A6E9C3F02F481B49";

    let ownerSigner: SignerWithAddress;
    let user1Signer: SignerWithAddress;
    let beraWhale: SignerWithAddress;
    let factory: Contract;
    let bexLiquidityManager: Contract;
    let token: Contract;
    let wbera: Contract;

    beforeEach(async () => {
        [ownerSigner, user1Signer] = await ethers.getSigners();
        beraWhale = await ethers.getImpersonatedSigner("0x8a73D1380345942F1cb32541F1b19C40D8e6C94B");

        // Load WBERA contract
        wbera = await ethers.getContractAt("WBERA", "0x7507c1dc16935B82698e4C63f2746A2fCf994dF8");

        // Deploy BexLiquidityManager
        const BexLiquidityManager = await ethers.getContractFactory("BexLiquidityManager");
        bexLiquidityManager = await BexLiquidityManager.deploy(crocSwapDex);

        // Deploy token
        const Token = await ethers.getContractFactory("BuzzToken");
<<<<<<< HEAD
        token = await Token.connect(beraWhale).deploy("Test 1", "TST1", ethers.utils.parseEther("1000000000"), beraWhale.address);
=======
        token = await Token.connect(beraWhale).deploy("Test 1", "TST1", ethers.utils.parseEther("1000000000"), ethers.utils.parseEther("0"), beraWhale.address,  ethers.constants.AddressZero, beraWhale.address);
>>>>>>> 1b043500

        console.log("Token address: ", token.address);

        await token.approve(bexLiquidityManager.address, ethers.utils.parseEther("1000000000"));
    });
    describe("constructor", () => {
        it("should create a pool and add liquidity", async () => {
            await bexLiquidityManager
                .connect(beraWhale)
                .createPoolAndAdd(token.address, ethers.utils.parseEther("20000000"), ethers.utils.parseEther("0.5"), {
                    value: ethers.utils.parseEther("2300"), // equivelant of 69k USD if 1 Bera = 30 USD
                });
            console.log("Bera balance in pool after transition to Bex: ", await ethers.provider.getBalance(bexLiquidityManager.address));
            console.log("WBERA balance in pool after transition to Bex: ", await wbera.balanceOf(bexLiquidityManager.address));
            console.log("Token balance in pool after transition to Bex: ", await token.balanceOf(bexLiquidityManager.address));
        });
    });
});<|MERGE_RESOLUTION|>--- conflicted
+++ resolved
@@ -29,11 +29,7 @@
 
         // Deploy token
         const Token = await ethers.getContractFactory("BuzzToken");
-<<<<<<< HEAD
-        token = await Token.connect(beraWhale).deploy("Test 1", "TST1", ethers.utils.parseEther("1000000000"), beraWhale.address);
-=======
         token = await Token.connect(beraWhale).deploy("Test 1", "TST1", ethers.utils.parseEther("1000000000"), ethers.utils.parseEther("0"), beraWhale.address,  ethers.constants.AddressZero, beraWhale.address);
->>>>>>> 1b043500
 
         console.log("Token address: ", token.address);
 

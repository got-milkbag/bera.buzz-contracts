// SPDX-License-Identifier: UNLICENSED
pragma solidity ^0.8.19;

import "./BuzzVault.sol";

contract BuzzVaultLinear is BuzzVault {
    constructor(address _factory, address _referralManager) BuzzVault(_factory, _referralManager) {}

    function _buy(address token, uint256 minTokens, address affiliate, TokenInfo storage info) internal override {
        uint256 beraAmount = msg.value;
        uint256 beraAmountPrFee = (beraAmount * protocolFeeBps) / 10000;
        uint256 beraAmountAfFee = 0;
        if (affiliate != address(0)) {
            // TODO
        }

        uint256 netBeraAmount = beraAmount - beraAmountPrFee - beraAmountAfFee;

<<<<<<< HEAD
        // TODO: check if bera amount to be sold is available
        uint256 tokenAmount = _calculateBuyPrice(netBeraAmount, info.beraBalance, info.tokenBalance, info.totalSupply);
=======
        // TOD: check if bera amount to be sold is available
        uint256 tokenAmount = _calculateBuyPrice(netBeraAmount, info.tokenBalance, info.beraBalance, info.totalSupply);
>>>>>>> f068789d
        if (tokenAmount < minTokens) revert BuzzVault_SlippageExceeded();
        // Update balances
        info.beraBalance += netBeraAmount;
        info.tokenBalance -= tokenAmount;

        _transferFee(feeRecipient, beraAmountPrFee);

        IERC20(token).transfer(msg.sender, tokenAmount);
    }

    function _sell(address token, uint256 tokenAmount, uint256 minBera, address affiliate, TokenInfo storage info) internal override {
        // TODO: check if bera amount to be bought is available
        uint256 beraAmount = _calculateSellPrice(tokenAmount, info.tokenBalance, info.beraBalance, info.totalSupply);

        uint256 beraAmountPrFee = (beraAmount * protocolFeeBps) / 10000;
        uint256 beraAmountAfFee = 0;
        if (affiliate != address(0)) {
            // TODO
        }

        uint256 netBeraAmount = beraAmount - beraAmountPrFee - beraAmountAfFee;

        if (beraAmount < minBera || beraAmount == 0) revert BuzzVault_SlippageExceeded();

        IERC20(token).transferFrom(msg.sender, address(this), tokenAmount);

        // Update balances
        info.beraBalance -= beraAmount;
        info.tokenBalance += tokenAmount;

        _transferFee(feeRecipient, beraAmountPrFee);
        _transferFee(payable(msg.sender), netBeraAmount);
    }

    // TODO - Improve implementation
    function quote(address token, uint256 amount, bool isBuyOrder) public view override returns (uint256) {
        TokenInfo storage info = tokenInfo[token];
        if (info.tokenBalance == 0 && info.beraBalance == 0) revert BuzzVault_UnknownToken();
        if (info.bexListed) revert BuzzVault_BexListed();

        if (isBuyOrder) {
            return _calculateBuyPrice(amount, info.tokenBalance, info.beraBalance, info.totalSupply);
        } else {
            return _calculateSellPrice(amount, info.tokenBalance, info.beraBalance, info.totalSupply);
        }
    }

    // use when buying tokens - returns the token amount that will be bought
    function _calculateBuyPrice(
        uint256 beraAmountIn,
        uint256 tokenBalance,
        uint256 beraBalance,
        uint256 totalSupply
    ) internal pure returns (uint256) {
        if (beraAmountIn == 0) revert BuzzVault_InvalidAmount();

        uint256 newSupply = Math.floorSqrt(2 * 1e18 * (beraAmountIn + beraBalance));
        uint256 amountOut = newSupply - (totalSupply - tokenBalance);
        if (newSupply > totalSupply) revert BuzzVault_InvalidReserves();

        return (amountOut);
    }

    // use when selling tokens - returns the bera amount that will be sent to the user, without accounting for fees
    function _calculateSellPrice(
        uint256 tokenAmountIn,
        uint256 tokenBalance,
        uint256 beraBalance,
        uint256 totalSupply
    ) internal pure returns (uint256) {
        if (tokenAmountIn == 0) revert BuzzVault_InvalidAmount();
        uint256 newTokenSupply = totalSupply - tokenBalance - tokenAmountIn;

        // Should be the same as: (1/2 * (totalSupply**2 - newTokenSupply**2);
        return beraBalance - (newTokenSupply ** 2 / (2 * 1e18));
    }
}<|MERGE_RESOLUTION|>--- conflicted
+++ resolved
@@ -16,13 +16,8 @@
 
         uint256 netBeraAmount = beraAmount - beraAmountPrFee - beraAmountAfFee;
 
-<<<<<<< HEAD
-        // TODO: check if bera amount to be sold is available
-        uint256 tokenAmount = _calculateBuyPrice(netBeraAmount, info.beraBalance, info.tokenBalance, info.totalSupply);
-=======
         // TOD: check if bera amount to be sold is available
         uint256 tokenAmount = _calculateBuyPrice(netBeraAmount, info.tokenBalance, info.beraBalance, info.totalSupply);
->>>>>>> f068789d
         if (tokenAmount < minTokens) revert BuzzVault_SlippageExceeded();
         // Update balances
         info.beraBalance += netBeraAmount;

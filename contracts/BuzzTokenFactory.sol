// SPDX-License-Identifier: UNLICENSED
pragma solidity ^0.8.19;

import "@openzeppelin/contracts/access/AccessControl.sol";
import "@openzeppelin/contracts/security/ReentrancyGuard.sol";
import "@openzeppelin/contracts/token/ERC20/IERC20.sol";
import "@openzeppelin/contracts/token/ERC20/utils/SafeERC20.sol";
import "./interfaces/create3/ICREATE3Factory.sol";

import "./BuzzToken.sol";
import "./interfaces/IBuzzTokenFactory.sol";
import "./interfaces/IBuzzVault.sol";
import "./interfaces/IFeeManager.sol";

contract BuzzTokenFactory is AccessControl, ReentrancyGuard, IBuzzTokenFactory {
    using SafeERC20 for IERC20;

    /// @notice Error code emitted when token creation is disabled
    error BuzzToken_TokenCreationDisabled();
    /// @notice Error code emitted when the same bool is passed
    error BuzzToken_SameBool();
    /// @notice Error code emitted when the vault is not registered
    error BuzzToken_VaultNotRegistered();
    /// @notice Error code emitted when the address is zero
    error BuzzToken_AddressZero();
    /// @notice Error code emitted when the listing fee is insufficient
    error BuzzToken_InsufficientFee();
    /// @notice Error code emitted when the fee transfer failed
    error BuzzToken_FeeTransferFailed();
    /// @notice Error code emitted when the tax is too high
    error BuzzToken_TaxTooHigh();
    /// @notice Error code emitted when there is a tax address but 0 tax or vice versa
    error BuzzToken_TaxMismatch();
    /// @notice Error code emitted when the max initial buy is exceeded
    error BuzzToken_MaxInitialBuyExceeded();
<<<<<<< HEAD

    /// @notice Error code emitted when the base amount is not enough to complete the autobuy transaction
    error BuzzToken_BaseAmountNotEnough();

=======
    /// @notice Error code emitted when the market cap is under the minimum
    error BuzzToken_MarketCapUnderMin();
    
>>>>>>> 26f5b765
    /// TODO: Fix indexed limit
    event TokenCreated(
        address indexed token,
        address baseToken,
        address indexed vault,
        address indexed deployer,
        address taxTo,
        string name,
        string symbol,
        uint256 tax
    );
    event VaultSet(address indexed vault, bool status);
    event TokenCreationSet(bool status);
    event FeeManagerSet(address indexed feeManager);

    /// @notice The initial supply of the token
    uint256 public constant INITIAL_SUPPLY = 8e26;
    /// @notice The maximum tax rate in bps (10%)
    uint256 public constant MAX_TAX = 1000;
    /// @notice The maximum initial deployer buy (5% of the total 1B supply)
    uint256 public constant MAX_INITIAL_BUY = 5e25;
<<<<<<< HEAD
    /// @notice The fee manager contract collecting the listing fee
    IFeeManager public feeManager;
=======
    /// @notice The minimum market cap for a token
    uint256 public constant MIN_MARKET_CAP = 1e21;
    /// @notice The fee that needs to be paid to deploy a token, in wei.
    uint256 public listingFee;
    /// @notice The treasury address collecting the listing fee
    address payable public treasury;
>>>>>>> 26f5b765

    /// @dev access control owner role.
    bytes32 public immutable OWNER_ROLE;
    address public immutable CREATE_DEPLOYER;

    /// @notice Whether token creation is allowed. Controlled by accounts holding OWNER_ROLE.
    bool public allowTokenCreation;

    mapping(address => bool) public vaults;
    mapping(address => bool) public isDeployed;

    /**
     * @notice Constructor of the Token Factory contract
     * @param _owner The owner of the contract
     * @param _createDeployer The address of the CREATE3 deployer
     * @param _feeManager The address of the feeManager contract
     */
    constructor(address _owner, address _createDeployer, address _feeManager) {
        OWNER_ROLE = keccak256("OWNER_ROLE");
        _grantRole(OWNER_ROLE, _owner);

        CREATE_DEPLOYER = _createDeployer;
        feeManager = IFeeManager(_feeManager);

        emit FeeManagerSet(_feeManager);
    }

    /**
     * @notice Deploys a new token
     * @dev Msg.value should be greater or equal to the listing fee.
     * @param metadata A string array containing the name and symbol of the token
     * @param addr An address array containing the addresses for baseToken, vault, tax recipient
     * @param baseAmount The amount of base token used to buy the new token after deployment
     * @param salt The salt for the CREATE3 deployment
     * @param tax The tax rate in bps
     * @param marketCap The market cap of the token
     */
    function createToken(
        string[2] calldata metadata, //name, symbol
        address[3] calldata addr, //baseToken, vault, taxTo
        uint256 baseAmount,
        bytes32 salt,
        uint256 tax,
        uint256 marketCap
    ) external payable nonReentrant returns (address token) {
        if (!allowTokenCreation) revert BuzzToken_TokenCreationDisabled();
        if (!vaults[addr[1]]) revert BuzzToken_VaultNotRegistered();
        if (addr[0] == address(0)) revert BuzzToken_AddressZero();
        if (tax > MAX_TAX) revert BuzzToken_TaxTooHigh();
<<<<<<< HEAD
        if ((addr[2] == address(0) && tax > 0) || (addr[2] != address(0) && tax == 0)) revert BuzzToken_TaxMismatch();

        uint256 listingFee = feeManager.listingFee();
        if (listingFee > 0) {
            if (msg.value < listingFee) revert BuzzToken_InsufficientFee();
            feeManager.collectListingFee{value: listingFee}();
        }
        token = _deployToken(metadata[0], metadata[1], addr[0], addr[1], addr[2], salt, tax);
=======
        if ((taxTo == address(0) && tax > 0) || (taxTo != address(0) && tax == 0)) revert BuzzToken_TaxMismatch();
        if (marketCap < MIN_MARKET_CAP) revert BuzzToken_MarketCapUnderMin();

        _transferFee(listingFee);
        token = _deployToken(name, symbol, vault, taxTo, salt, tax, marketCap);
>>>>>>> 26f5b765

        if (baseAmount > 0) {
            // Buy tokens after deployment
            uint256 balanceBefore = IERC20(token).balanceOf(address(this));
            if ((msg.value - listingFee) > 0) {
                // Buy tokens using excess msg.value. baseToken == wbera check occurs in Vault contract
                uint256 remainingValue = msg.value - listingFee;
                if (remainingValue != baseAmount) revert BuzzToken_BaseAmountNotEnough();
                IBuzzVault(addr[1]).buyNative{value: remainingValue}(token, 1e15, address(0));
            } else {
                // Buy tokens using base token
                IERC20(addr[0]).safeTransferFrom(msg.sender, address(this), baseAmount);
                IERC20(addr[0]).approve(addr[1], baseAmount);
                IBuzzVault(addr[1]).buy(token, baseAmount, 1e15, address(0));
            }
            uint256 balanceAfter = IERC20(token).balanceOf(address(this));

            if (balanceAfter - balanceBefore > MAX_INITIAL_BUY) revert BuzzToken_MaxInitialBuyExceeded();
            IERC20(token).safeTransfer(msg.sender, balanceAfter - balanceBefore);
        }

        emit TokenCreated(token, addr[0], addr[1], msg.sender, addr[2], metadata[0], metadata[1], tax);
    }

    /**
     * @notice Enables or disables a vault address that can be used to deploy tokens
     * @param _vault The address of the vault
     * @param enable The status of the vault
     */
    function setVault(address _vault, bool enable) external onlyRole(OWNER_ROLE) {
        if (_vault == address(0)) revert BuzzToken_AddressZero();
        if (vaults[_vault] == enable) revert BuzzToken_SameBool();
        vaults[_vault] = enable;

        emit VaultSet(_vault, enable);
    }

    /**
     * @notice Enables or disables token creation
     * @param _allowTokenCreation The status of token creation
     */
    function setAllowTokenCreation(bool _allowTokenCreation) external onlyRole(OWNER_ROLE) {
        if (allowTokenCreation == _allowTokenCreation) revert BuzzToken_SameBool();
        allowTokenCreation = _allowTokenCreation;

        emit TokenCreationSet(allowTokenCreation);
    }

    /**
     * @notice Sets the fee manager address
     * @param _feeManager The address of the fee manager contract
     */
    function setFeeManager(address payable _feeManager) external onlyRole(OWNER_ROLE) {
        feeManager = IFeeManager(_feeManager);

        emit FeeManagerSet(_feeManager);
    }

    /**
     * @notice Deploys a new token using CREATE3
     * @param name The name of the token
     * @param symbol The symbol of the token
     * @param vault The address of the vault
     * @param taxTo The address of the tax recipient
     * @param salt The salt for the CREATE3 deployment
     * @param tax The tax rate in bps
     * @param marketCap The market cap of the token
     * @return token The address of the deployed token
     */
    function _deployToken(
        string calldata name,
        string calldata symbol,
        address baseToken,
        address vault,
        address taxTo,
        bytes32 salt,
        uint256 tax,
        uint256 marketCap
    ) internal returns (address token) {
        bytes memory bytecode = abi.encodePacked(
            type(BuzzToken).creationCode,
            abi.encode(name, symbol, INITIAL_SUPPLY, tax, address(this), taxTo, vault)
        );

        token = ICREATE3Factory(CREATE_DEPLOYER).deploy(salt, bytecode);
        isDeployed[token] = true;

        IERC20(token).safeApprove(vault, INITIAL_SUPPLY);
<<<<<<< HEAD
        IBuzzVault(vault).registerToken(token, baseToken, INITIAL_SUPPLY);
=======
        IBuzzVault(vault).registerToken(token, INITIAL_SUPPLY, marketCap);
    }

    /**
     * @notice Transfers bera to the treasury, checking if the transfer was successful
     * @param amount The amount to transfer
     */
    function _transferFee(uint256 amount) internal {
        (bool success, ) = treasury.call{value: amount}("");
        if (!success) revert BuzzToken_FeeTransferFailed();
>>>>>>> 26f5b765
    }
}<|MERGE_RESOLUTION|>--- conflicted
+++ resolved
@@ -33,16 +33,12 @@
     error BuzzToken_TaxMismatch();
     /// @notice Error code emitted when the max initial buy is exceeded
     error BuzzToken_MaxInitialBuyExceeded();
-<<<<<<< HEAD
+    /// @notice Error code emitted when the market cap is under the minimum
+    error BuzzToken_MarketCapUnderMin();
 
     /// @notice Error code emitted when the base amount is not enough to complete the autobuy transaction
     error BuzzToken_BaseAmountNotEnough();
 
-=======
-    /// @notice Error code emitted when the market cap is under the minimum
-    error BuzzToken_MarketCapUnderMin();
-    
->>>>>>> 26f5b765
     /// TODO: Fix indexed limit
     event TokenCreated(
         address indexed token,
@@ -64,17 +60,10 @@
     uint256 public constant MAX_TAX = 1000;
     /// @notice The maximum initial deployer buy (5% of the total 1B supply)
     uint256 public constant MAX_INITIAL_BUY = 5e25;
-<<<<<<< HEAD
+    /// @notice The minimum market cap for a token
+    uint256 public constant MIN_MARKET_CAP = 1e21;
     /// @notice The fee manager contract collecting the listing fee
     IFeeManager public feeManager;
-=======
-    /// @notice The minimum market cap for a token
-    uint256 public constant MIN_MARKET_CAP = 1e21;
-    /// @notice The fee that needs to be paid to deploy a token, in wei.
-    uint256 public listingFee;
-    /// @notice The treasury address collecting the listing fee
-    address payable public treasury;
->>>>>>> 26f5b765
 
     /// @dev access control owner role.
     bytes32 public immutable OWNER_ROLE;
@@ -124,22 +113,15 @@
         if (!vaults[addr[1]]) revert BuzzToken_VaultNotRegistered();
         if (addr[0] == address(0)) revert BuzzToken_AddressZero();
         if (tax > MAX_TAX) revert BuzzToken_TaxTooHigh();
-<<<<<<< HEAD
         if ((addr[2] == address(0) && tax > 0) || (addr[2] != address(0) && tax == 0)) revert BuzzToken_TaxMismatch();
+        if (marketCap < MIN_MARKET_CAP) revert BuzzToken_MarketCapUnderMin();
 
         uint256 listingFee = feeManager.listingFee();
         if (listingFee > 0) {
             if (msg.value < listingFee) revert BuzzToken_InsufficientFee();
             feeManager.collectListingFee{value: listingFee}();
         }
-        token = _deployToken(metadata[0], metadata[1], addr[0], addr[1], addr[2], salt, tax);
-=======
-        if ((taxTo == address(0) && tax > 0) || (taxTo != address(0) && tax == 0)) revert BuzzToken_TaxMismatch();
-        if (marketCap < MIN_MARKET_CAP) revert BuzzToken_MarketCapUnderMin();
-
-        _transferFee(listingFee);
-        token = _deployToken(name, symbol, vault, taxTo, salt, tax, marketCap);
->>>>>>> 26f5b765
+        token = _deployToken(metadata[0], metadata[1], addr[0], addr[1], addr[2], salt, tax, marketCap);
 
         if (baseAmount > 0) {
             // Buy tokens after deployment
@@ -228,19 +210,6 @@
         isDeployed[token] = true;
 
         IERC20(token).safeApprove(vault, INITIAL_SUPPLY);
-<<<<<<< HEAD
-        IBuzzVault(vault).registerToken(token, baseToken, INITIAL_SUPPLY);
-=======
-        IBuzzVault(vault).registerToken(token, INITIAL_SUPPLY, marketCap);
-    }
-
-    /**
-     * @notice Transfers bera to the treasury, checking if the transfer was successful
-     * @param amount The amount to transfer
-     */
-    function _transferFee(uint256 amount) internal {
-        (bool success, ) = treasury.call{value: amount}("");
-        if (!success) revert BuzzToken_FeeTransferFailed();
->>>>>>> 26f5b765
+        IBuzzVault(vault).registerToken(token, baseToken, INITIAL_SUPPLY, marketCap);
     }
 }
import {expect} from "chai";
import {ethers} from "hardhat";
import {SignerWithAddress} from "@nomiclabs/hardhat-ethers/signers";
import * as helpers from "@nomicfoundation/hardhat-network-helpers";
import {formatBytes32String} from "ethers/lib/utils";
import {BigNumber, Contract} from "ethers";
import {anyValue} from "@nomicfoundation/hardhat-chai-matchers/withArgs";

// Function to calculate the price per token in ETH
function calculateTokenPrice(etherSpent: BigNumber, tokensReceived: BigNumber) {
    // Calculate the price per token (ETH)
    const pricePerTokenBN = etherSpent.mul(ethers.BigNumber.from("10").pow(18)).div(tokensReceived);

    // Convert the result back to Ether format (as string with 18 decimals)
    const pricePerTokenInEther = ethers.utils.formatEther(pricePerTokenBN);

    return pricePerTokenInEther;
}

describe("BuzzVaultExponential Tests", () => {
    const ONE_YEAR_IN_SECS = 365 * 24 * 60 * 60;
    let feeRecipient: string;

    let ownerSigner: SignerWithAddress;
    let user1Signer: SignerWithAddress;
    let user2Signer: SignerWithAddress;
    let factory: Contract;
    let vault: Contract;
    let token: Contract;
    let referralManager: Contract;
    let expVault: Contract;
    let bexLpToken: Contract;
    let crocQuery: Contract;
    let bexPriceDecoder: Contract;
    let create3Factory: Contract;
    let bexLiquidityManager: Contract;

    const directRefFeeBps = 1500; // 15% of protocol fee
    const indirectRefFeeBps = 100; // fixed 1%
    const listingFee = ethers.utils.parseEther("0.002");
    const payoutThreshold = 0;
    const crocSwapDexAddress = "0xAB827b1Cc3535A9e549EE387A6E9C3F02F481B49";
    let validUntil: number;

    beforeEach(async () => {
        validUntil = (await helpers.time.latest()) + ONE_YEAR_IN_SECS;

        [ownerSigner, user1Signer, user2Signer] = await ethers.getSigners();
        feeRecipient = ownerSigner.address;

        // Deploy create3factory
        const Create3Factory = await ethers.getContractFactory("CREATE3FactoryMock");
        create3Factory = await Create3Factory.connect(ownerSigner).deploy();

        // Deploy mock BexLpToken
        const BexLpToken = await ethers.getContractFactory("BexLPTokenMock");
        bexLpToken = await BexLpToken.connect(ownerSigner).deploy(36000, ethers.constants.AddressZero, ethers.constants.AddressZero);

        //Deploy mock ICrocQuery
        const ICrocQuery = await ethers.getContractFactory("CrocQueryMock");
        crocQuery = await ICrocQuery.connect(ownerSigner).deploy(ethers.BigNumber.from("83238796252293901415"));

        // Deploy BexPriceDecoder
        const BexPriceDecoder = await ethers.getContractFactory("BexPriceDecoder");
        bexPriceDecoder = await BexPriceDecoder.connect(ownerSigner).deploy(bexLpToken.address, crocQuery.address);

        // Deploy ReferralManager
        const ReferralManager = await ethers.getContractFactory("ReferralManager");
        referralManager = await ReferralManager.connect(ownerSigner).deploy(directRefFeeBps, indirectRefFeeBps, validUntil, payoutThreshold);

        // Deploy factory
        const Factory = await ethers.getContractFactory("BuzzTokenFactory");
        factory = await Factory.connect(ownerSigner).deploy(ownerSigner.address, create3Factory.address, feeRecipient, listingFee);

        // Deploy liquidity manager
        const BexLiquidityManager = await ethers.getContractFactory("BexLiquidityManager");
        bexLiquidityManager = await BexLiquidityManager.connect(ownerSigner).deploy(crocSwapDexAddress);

        // Deploy Exponential Vault
        const ExpVault = await ethers.getContractFactory("BuzzVaultExponential");
        expVault = await ExpVault.connect(ownerSigner).deploy(
            feeRecipient,
            factory.address,
            referralManager.address,
            bexPriceDecoder.address,
            bexLiquidityManager.address
        );
        // Admin: Set Vault in the ReferralManager
        await referralManager.connect(ownerSigner).setWhitelistedVault(expVault.address, true);

        // Admin: Set Vault as the factory's vault & enable token creation
        await factory.connect(ownerSigner).setVault(expVault.address, true);

        await factory.connect(ownerSigner).setAllowTokenCreation(true);
        // Create a token
<<<<<<< HEAD
        const tx = await factory.createToken("TEST", "TEST", expVault.address, formatBytes32String("12345"), {
=======
        const tx = await factory.createToken("TEST", "TEST", expVault.address, ethers.constants.AddressZero, formatBytes32String("12345"), ethers.utils.parseEther("0"), {
>>>>>>> 1b043500
            value: listingFee,
        });
        const receipt = await tx.wait();
        const tokenCreatedEvent = receipt.events?.find((x: any) => x.event === "TokenCreated");

        // Get token contract
        token = await ethers.getContractAt("BuzzToken", tokenCreatedEvent?.args?.token);
    });
    describe("constructor", () => {
        it("should set the factory address", async () => {
            expect(await expVault.factory()).to.be.equal(factory.address);
        });
        it("should set the feeRecipient address", async () => {
            expect(await expVault.feeRecipient()).to.be.equal(feeRecipient);
        });
        it("should set the referralManager address", async () => {
            expect(await expVault.referralManager()).to.be.equal(referralManager.address);
        });
    });
    describe("registerToken", () => {
        beforeEach(async () => {});
        it("should register token transferring totalSupply", async () => {
            const tokenInfo = await expVault.tokenInfo(token.address);
            expect(await token.balanceOf(expVault.address)).to.be.equal(await token.totalSupply());
            expect(tokenInfo.tokenBalance).to.be.equal(await token.totalSupply());
            expect(tokenInfo.beraBalance).to.be.equal(0);
            expect(tokenInfo.bexListed).to.be.equal(false);

            expect(tokenInfo.tokenBalance).to.be.equal(await token.balanceOf(expVault.address));
        });
        it("should revert if caller is not factory", async () => {
            await expect(expVault.connect(user1Signer).registerToken(factory.address, ethers.utils.parseEther("100"))).to.be.revertedWithCustomError(
                expVault,
                "BuzzVault_Unauthorized"
            );
            //console.log("initial approx token price:", calculateTokenPrice(ethers.utils.parseEther("2.7"), await expVault.initialVirtualBase()));
            //console.log("initial Token price:", await expVault.initialTokenPrice());
            //console.log("initial Bera price:", await expVault.initialBeraPrice());
            //console.log("initial virtual base:", ethers.utils.formatEther(await expVault.initialVirtualBase()));
        });
    });
    describe("buy", () => {
        beforeEach(async () => {});
        it("should handle multiple buys in succession", async () => {
            const initialVaultTokenBalance = await token.balanceOf(expVault.address);
            const initialUser1Balance = await ethers.provider.getBalance(user1Signer.address);
            const initialUser2Balance = await ethers.provider.getBalance(user2Signer.address);

            // Buy 1: user1 buys a small amount of tokens
            await expVault
                .connect(user1Signer)
                .buy(token.address, ethers.utils.parseEther("0.001"), ethers.constants.AddressZero, {value: ethers.utils.parseEther("0.01")});
            const vaultTokenBalanceAfterFirstBuy = await token.balanceOf(expVault.address);
            const user1BalanceAfterFirstBuy = await ethers.provider.getBalance(user1Signer.address);
            const tokenInfoAfterFirstBuy = await expVault.tokenInfo(token.address);

            console.log("Token balance after first buy:", vaultTokenBalanceAfterFirstBuy.toString());
            console.log("User1 BERA balance after first buy:", user1BalanceAfterFirstBuy.toString());
            console.log("Vault token info after first buy:", tokenInfoAfterFirstBuy);

            expect(vaultTokenBalanceAfterFirstBuy).to.be.below(initialVaultTokenBalance);

            // Buy 2: user2 buys using same BERA amount
            await expVault
                .connect(user2Signer)
                .buy(token.address, ethers.utils.parseEther("0.001"), ethers.constants.AddressZero, {value: ethers.utils.parseEther("0.01")});
            const vaultTokenBalanceAfterSecondBuy = await token.balanceOf(expVault.address);
            const user2BalanceAfterSecondBuy = await ethers.provider.getBalance(user2Signer.address);
            const tokenInfoAfterSecondBuy = await expVault.tokenInfo(token.address);

            console.log("Token balance after second buy:", vaultTokenBalanceAfterSecondBuy.toString());
            console.log("User2 BERA balance after second buy:", user2BalanceAfterSecondBuy.toString());
            console.log("Vault token info after second buy:", tokenInfoAfterSecondBuy);

            expect(vaultTokenBalanceAfterSecondBuy).to.be.below(vaultTokenBalanceAfterFirstBuy);

            // Assertions on balances, vault state, etc.
            expect(tokenInfoAfterSecondBuy.tokenBalance).to.be.below(tokenInfoAfterFirstBuy.tokenBalance);
            expect(tokenInfoAfterSecondBuy.beraBalance).to.be.above(tokenInfoAfterFirstBuy.beraBalance);

            console.log("Token address after salt exponential:", token.address);
            console.log("Factory address exponential:", factory.address);
            console.log("Owner address exponential:", ownerSigner.address);
        });
        it("should revert if reserves are invalid", async () => {
            await expect(
                expVault.buy(token.address, ethers.utils.parseEther("1000000000000000000"), ethers.constants.AddressZero, {
                    value: ethers.utils.parseEther("0.1"),
                })
            ).to.be.revertedWithCustomError(expVault, "BuzzVault_InvalidReserves");
        });
        it("should revert if msg.value is zero", async () => {
            await expect(
                expVault.buy(token.address, ethers.utils.parseEther("1"), ethers.constants.AddressZero, {value: 0})
            ).to.be.revertedWithCustomError(expVault, "BuzzVault_QuoteAmountZero");
        });
        it("should revert if token doesn't exist", async () => {
            await expect(
                expVault.buy(ownerSigner.address, ethers.utils.parseEther("1"), ethers.constants.AddressZero, {value: ethers.utils.parseEther("0.1")})
            ).to.be.revertedWithCustomError(expVault, "BuzzVault_UnknownToken");
        });
        it("should revert if reserves are invalid", async () => {
            await expect(
                expVault.buy(token.address, ethers.utils.parseEther("1000000000000000000"), ethers.constants.AddressZero, {
                    value: ethers.utils.parseEther("0.1"),
                })
            ).to.be.revertedWithCustomError(expVault, "BuzzVault_InvalidReserves");
        });
        it("should revert if user wants less than 0.001 token min", async () => {
            await expect(
                expVault.buy(token.address, ethers.utils.parseEther("0.0001"), ethers.constants.AddressZero, {
                    value: ethers.utils.parseEther("0.00000000000000001"),
                })
            ).to.be.revertedWithCustomError(expVault, "BuzzVault_InvalidMinTokenAmount");
        });
        it("should revert if user will get less than 0.001 token", async () => {
            await expect(
                expVault.buy(token.address, ethers.utils.parseEther("0.001"), ethers.constants.AddressZero, {
                    value: ethers.utils.parseEther("0.000000000000001"),
                })
            ).to.be.revertedWithCustomError(expVault, "BuzzVault_InvalidMinTokenAmount");
        });
        it("should set a referral if one is provided", async () => {
            await expVault
                .connect(user1Signer)
                .buy(token.address, ethers.utils.parseEther("0.001"), ownerSigner.address, {value: ethers.utils.parseEther("0.1")});
            expect(await referralManager.referredBy(user1Signer.address)).to.be.equal(ownerSigner.address);
        });
        it("should emit a trade event", async () => {
            await expect(
                expVault
                    .connect(user1Signer)
                    .buy(token.address, ethers.utils.parseEther("0.001"), ethers.constants.AddressZero, {value: ethers.utils.parseEther("0.1")})
            )
                .to.emit(expVault, "Trade")
                .withArgs(user1Signer.address, token.address, anyValue, ethers.utils.parseEther("0.1"), anyValue, anyValue, anyValue, anyValue, true);
        });
        it("should transfer the 1% of msg.value to feeRecipient", async () => {
            const feeRecipientBalanceBefore = await ethers.provider.getBalance(feeRecipient);
            const msgValue = ethers.utils.parseEther("0.1");
            await expVault.connect(user1Signer).buy(token.address, ethers.utils.parseEther("0.001"), ethers.constants.AddressZero, {value: msgValue});
            const feeRecipientBalanceAfter = await ethers.provider.getBalance(feeRecipient);
            expect(feeRecipientBalanceAfter.sub(feeRecipientBalanceBefore)).to.be.equal(msgValue.div(100)); // fee is 1%
        });
        // Add more tests
        it("should increase the BeraAmount and decrease the tokenBalance after the buy", async () => {
            const tokenInfoBefore = await expVault.tokenInfo(token.address);
            const msgValue = ethers.utils.parseEther("0.01");
            await expVault.connect(user1Signer).buy(token.address, ethers.utils.parseEther("0.001"), ethers.constants.AddressZero, {value: msgValue});
            const tokenInfoAfter = await expVault.tokenInfo(token.address);
            const userTokenBalance = await token.balanceOf(user1Signer.address);
            const msgValueAfterFee = msgValue.sub(msgValue.div(100));

            const pricePerToken = calculateTokenPrice(msgValue, userTokenBalance);
            console.log("Price per token in Bera: ", pricePerToken);
            console.log(
                "ABI decoded",
                ethers.utils.defaultAbiCoder.decode(["uint128"], "0x0000000000000000000000000000000000000000000000016a09e667f3bd0000")
            );

            // check balances
            expect(tokenInfoAfter[0]).to.be.equal(tokenInfoBefore[0].sub(userTokenBalance));
            expect(tokenInfoAfter[1]).to.be.equal(tokenInfoBefore[1].add(msgValueAfterFee));
        });
        it("should init a pool and deposit liquidity if preconditions are met", async () => {
            const msgValue = ethers.utils.parseEther("830");

            const tokenContractBalance = await token.balanceOf(expVault.address);
            console.log("Token contract balanceA: ", tokenContractBalance.toString());

            await expVault.connect(user1Signer).buy(token.address, ethers.utils.parseEther("840"), ethers.constants.AddressZero, {
                value: ethers.utils.parseEther("840"),
            });

            const tokenInfoAfter = await expVault.tokenInfo(token.address);
            const userTokenBalance = await token.balanceOf(user1Signer.address);

            const pricePerToken = calculateTokenPrice(msgValue, userTokenBalance);
            console.log("Price per token in BeraA: ", pricePerToken);

            const tokenBalance = tokenInfoAfter[0];
            console.log("Token balanceA: ", tokenBalance.toString());

            // check balances
            expect(tokenInfoAfter[4]).to.be.equal(true);
        });
    });
    describe("sell", () => {
        beforeEach(async () => {
            await expVault
                .connect(user1Signer)
                .buy(token.address, ethers.utils.parseEther("3"), ethers.constants.AddressZero, {value: ethers.utils.parseEther("3")});
        });
        it("should revert if token doesn't exist", async () => {
            await expect(
                expVault.sell(ownerSigner.address, ethers.utils.parseEther("1"), 0, ethers.constants.AddressZero)
            ).to.be.revertedWithCustomError(expVault, "BuzzVault_UnknownToken");
        });
        it("should revert if user balance is invalid", async () => {
            await expect(
                expVault.sell(token.address, ethers.utils.parseEther("10000000000000000000000"), 0, ethers.constants.AddressZero)
            ).to.be.revertedWithCustomError(expVault, "BuzzVault_InvalidUserBalance");
        });
        it("should revert if user wants to sell less than 0.001 token", async () => {
            await expect(
                expVault.sell(token.address, ethers.utils.parseEther("0.0001"), 0, ethers.constants.AddressZero)
            ).to.be.revertedWithCustomError(expVault, "BuzzVault_InvalidMinTokenAmount");
        });
        it("should emit a trade event", async () => {
            const userTokenBalance = await token.balanceOf(user1Signer.address);
            await token.connect(user1Signer).approve(expVault.address, userTokenBalance);
            await expect(expVault.connect(user1Signer).sell(token.address, userTokenBalance, 0, ethers.constants.AddressZero))
                .to.emit(expVault, "Trade")
                .withArgs(user1Signer.address, token.address, userTokenBalance, anyValue, anyValue, anyValue, anyValue, anyValue, false);
        });
        it("should increase the tokenBalance", async () => {
            const tokenInfoBefore = await expVault.tokenInfo(token.address);
            const userTokenBalance = await token.balanceOf(user1Signer.address);
            await token.connect(user1Signer).approve(expVault.address, userTokenBalance);
            await expVault.connect(user1Signer).sell(token.address, userTokenBalance, 0, ethers.constants.AddressZero);
            const tokenInfoAfter = await expVault.tokenInfo(token.address);

            expect(tokenInfoAfter[0]).to.be.equal(tokenInfoBefore[0].add(userTokenBalance));
        });
    });
});<|MERGE_RESOLUTION|>--- conflicted
+++ resolved
@@ -93,11 +93,7 @@
 
         await factory.connect(ownerSigner).setAllowTokenCreation(true);
         // Create a token
-<<<<<<< HEAD
-        const tx = await factory.createToken("TEST", "TEST", expVault.address, formatBytes32String("12345"), {
-=======
         const tx = await factory.createToken("TEST", "TEST", expVault.address, ethers.constants.AddressZero, formatBytes32String("12345"), ethers.utils.parseEther("0"), {
->>>>>>> 1b043500
             value: listingFee,
         });
         const receipt = await tx.wait();
